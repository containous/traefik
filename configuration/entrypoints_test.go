package configuration

import (
	"testing"

	"github.com/containous/traefik/tls"
	"github.com/containous/traefik/types"
	"github.com/stretchr/testify/assert"
	"github.com/stretchr/testify/require"
)

func Test_parseEntryPointsConfiguration(t *testing.T) {
	testCases := []struct {
		name           string
		value          string
		expectedResult map[string]string
	}{
		{
			name: "all parameters",
			value: "Name:foo " +
				"Address::8000 " +
				"TLS:goo,gii " +
				"TLS " +
				"TLS.MinVersion:VersionTLS11 " +
				"TLS.CipherSuites:TLS_ECDHE_RSA_WITH_AES_128_GCM_SHA256,TLS_ECDHE_RSA_WITH_AES_128_GCM_SHA384,TLS_ECDHE_RSA_WITH_CHACHA20_POLY1305,TLS_ECDHE_RSA_WITH_AES_128_CBC_SHA,TLS_ECDHE_RSA_WITH_AES_256_CBC_SHA " +
				"CA:car " +
				"CA.Optional:true " +
				"Redirect.EntryPoint:https " +
				"Redirect.Regex:http://localhost/(.*) " +
				"Redirect.Replacement:http://mydomain/$1 " +
				"Redirect.Permanent:true " +
				"Compress:true " +
				"ProxyProtocol.TrustedIPs:192.168.0.1 " +
				"ForwardedHeaders.TrustedIPs:10.0.0.3/24,20.0.0.3/24 " +
				"Auth.Basic.Users:test:$apr1$H6uskkkW$IgXLP6ewTrSuBkTrqE8wj/,test2:$apr1$d9hr9HBB$4HxwgUir3HP4EsggP/QNo0 " +
				"Auth.Basic.RemoveHeader:true " +
				"Auth.Digest.Users:test:traefik:a2688e031edb4be6a3797f3882655c05,test2:traefik:518845800f9e2bfb1f1f740ec24f074e " +
				"Auth.Digest.RemoveHeader:true " +
				"Auth.HeaderField:X-WebAuth-User " +
				"Auth.Forward.Address:https://authserver.com/auth " +
				"Auth.Forward.AuthResponseHeaders:X-Auth,X-Test,X-Secret " +
				"Auth.Forward.TrustForwardHeader:true " +
				"Auth.Forward.TLS.CA:path/to/local.crt " +
				"Auth.Forward.TLS.CAOptional:true " +
				"Auth.Forward.TLS.Cert:path/to/foo.cert " +
				"Auth.Forward.TLS.Key:path/to/foo.key " +
				"Auth.Forward.TLS.InsecureSkipVerify:true " +
				"WhiteListSourceRange:10.42.0.0/16,152.89.1.33/32,afed:be44::/16 " +
				"whiteList.sourceRange:10.42.0.0/16,152.89.1.33/32,afed:be44::/16 " +
				"whiteList.useXForwardedFor:true ",
			expectedResult: map[string]string{
				"address":                             ":8000",
				"auth_basic_users":                    "test:$apr1$H6uskkkW$IgXLP6ewTrSuBkTrqE8wj/,test2:$apr1$d9hr9HBB$4HxwgUir3HP4EsggP/QNo0",
				"auth_basic_removeheader":             "true",
				"auth_digest_users":                   "test:traefik:a2688e031edb4be6a3797f3882655c05,test2:traefik:518845800f9e2bfb1f1f740ec24f074e",
				"auth_digest_removeheader":            "true",
				"auth_forward_address":                "https://authserver.com/auth",
				"auth_forward_authresponseheaders":    "X-Auth,X-Test,X-Secret",
				"auth_forward_tls_ca":                 "path/to/local.crt",
				"auth_forward_tls_caoptional":         "true",
				"auth_forward_tls_cert":               "path/to/foo.cert",
				"auth_forward_tls_insecureskipverify": "true",
				"auth_forward_tls_key":                "path/to/foo.key",
				"auth_forward_trustforwardheader":     "true",
				"auth_headerfield":                    "X-WebAuth-User",
				"ca":                                  "car",
				"ca_optional":                         "true",
				"compress":                            "true",
				"forwardedheaders_trustedips":         "10.0.0.3/24,20.0.0.3/24",
				"name": "foo",
				"proxyprotocol_trustedips": "192.168.0.1",
				"redirect_entrypoint":      "https",
				"redirect_permanent":       "true",
				"redirect_regex":           "http://localhost/(.*)",
				"redirect_replacement":     "http://mydomain/$1",
				"tls":                        "goo,gii",
				"tls_acme":                   "TLS",
				"tls_ciphersuites":           "TLS_ECDHE_RSA_WITH_AES_128_GCM_SHA256,TLS_ECDHE_RSA_WITH_AES_128_GCM_SHA384,TLS_ECDHE_RSA_WITH_CHACHA20_POLY1305,TLS_ECDHE_RSA_WITH_AES_128_CBC_SHA,TLS_ECDHE_RSA_WITH_AES_256_CBC_SHA",
				"tls_minversion":             "VersionTLS11",
				"whitelistsourcerange":       "10.42.0.0/16,152.89.1.33/32,afed:be44::/16",
				"whitelist_sourcerange":      "10.42.0.0/16,152.89.1.33/32,afed:be44::/16",
				"whitelist_usexforwardedfor": "true",
			},
		},
		{
			name:  "compress on",
			value: "name:foo Compress:on",
			expectedResult: map[string]string{
				"name":     "foo",
				"compress": "on",
			},
		},
		{
			name:  "TLS",
			value: "Name:foo TLS:goo TLS",
			expectedResult: map[string]string{
				"name":     "foo",
				"tls":      "goo",
				"tls_acme": "TLS",
			},
		},
	}

	for _, test := range testCases {
		test := test
		t.Run(test.name, func(t *testing.T) {
			t.Parallel()

			conf := parseEntryPointsConfiguration(test.value)

			assert.Len(t, conf, len(test.expectedResult))
			assert.Equal(t, test.expectedResult, conf)
		})
	}
}

func Test_toBool(t *testing.T) {
	testCases := []struct {
		name         string
		value        string
		key          string
		expectedBool bool
	}{
		{
			name:         "on",
			value:        "on",
			key:          "foo",
			expectedBool: true,
		},
		{
			name:         "true",
			value:        "true",
			key:          "foo",
			expectedBool: true,
		},
		{
			name:         "enable",
			value:        "enable",
			key:          "foo",
			expectedBool: true,
		},
		{
			name:         "arbitrary string",
			value:        "bar",
			key:          "foo",
			expectedBool: false,
		},
		{
			name:         "no existing entry",
			value:        "bar",
			key:          "fii",
			expectedBool: false,
		},
	}

	for _, test := range testCases {
		test := test
		t.Run(test.name, func(t *testing.T) {
			t.Parallel()

			conf := map[string]string{
				"foo": test.value,
			}

			result := toBool(conf, test.key)

			assert.Equal(t, test.expectedBool, result)
		})
	}
}

func TestEntryPoints_Set(t *testing.T) {
	testCases := []struct {
		name                   string
		expression             string
		expectedEntryPointName string
		expectedEntryPoint     *EntryPoint
	}{
		{
			name: "all parameters camelcase",
			expression: "Name:foo " +
				"Address::8000 " +
				"TLS:goo,gii;foo,fii " +
				"TLS " +
				"TLS.MinVersion:VersionTLS11 " +
				"TLS.CipherSuites:TLS_ECDHE_RSA_WITH_AES_128_GCM_SHA256,TLS_ECDHE_RSA_WITH_AES_128_GCM_SHA384,TLS_ECDHE_RSA_WITH_CHACHA20_POLY1305,TLS_ECDHE_RSA_WITH_AES_128_CBC_SHA,TLS_ECDHE_RSA_WITH_AES_256_CBC_SHA " +
				"CA:car " +
				"CA.Optional:true " +
				"Redirect.EntryPoint:https " +
				"Redirect.Regex:http://localhost/(.*) " +
				"Redirect.Replacement:http://mydomain/$1 " +
				"Redirect.Permanent:true " +
				"Compress:true " +
				"ProxyProtocol.TrustedIPs:192.168.0.1 " +
				"RemoveHeaders:X-Header-Remove1,X-Header-Remove2 " +
				"ForwardedHeaders.TrustedIPs:10.0.0.3/24,20.0.0.3/24 " +
				"Auth.Basic.Users:test:$apr1$H6uskkkW$IgXLP6ewTrSuBkTrqE8wj/,test2:$apr1$d9hr9HBB$4HxwgUir3HP4EsggP/QNo0 " +
				"Auth.Basic.RemoveHeader:true " +
				"Auth.Digest.Users:test:traefik:a2688e031edb4be6a3797f3882655c05,test2:traefik:518845800f9e2bfb1f1f740ec24f074e " +
				"Auth.Digest.RemoveHeader:true " +
				"Auth.HeaderField:X-WebAuth-User " +
				"Auth.Forward.Address:https://authserver.com/auth " +
				"Auth.Forward.AuthResponseHeaders:X-Auth,X-Test,X-Secret " +
				"Auth.Forward.TrustForwardHeader:true " +
				"Auth.Forward.TLS.CA:path/to/local.crt " +
				"Auth.Forward.TLS.CAOptional:true " +
				"Auth.Forward.TLS.Cert:path/to/foo.cert " +
				"Auth.Forward.TLS.Key:path/to/foo.key " +
				"Auth.Forward.TLS.InsecureSkipVerify:true " +
				"WhiteListSourceRange:10.42.0.0/16,152.89.1.33/32,afed:be44::/16 " +
				"whiteList.sourceRange:10.42.0.0/16,152.89.1.33/32,afed:be44::/16 " +
				"whiteList.useXForwardedFor:true ",
			expectedEntryPointName: "foo",
			expectedEntryPoint: &EntryPoint{
				Address: ":8000",
				TLS: &tls.TLS{
					MinVersion:   "VersionTLS11",
					CipherSuites: []string{"TLS_ECDHE_RSA_WITH_AES_128_GCM_SHA256", "TLS_ECDHE_RSA_WITH_AES_128_GCM_SHA384", "TLS_ECDHE_RSA_WITH_CHACHA20_POLY1305", "TLS_ECDHE_RSA_WITH_AES_128_CBC_SHA", "TLS_ECDHE_RSA_WITH_AES_256_CBC_SHA"},
					Certificates: tls.Certificates{
						{
							CertFile: tls.FileOrContent("goo"),
							KeyFile:  tls.FileOrContent("gii"),
						},
						{
							CertFile: tls.FileOrContent("foo"),
							KeyFile:  tls.FileOrContent("fii"),
						},
					},
					ClientCA: tls.ClientCA{
						Files:    []string{"car"},
						Optional: true,
					},
				},
				Redirect: &types.Redirect{
					EntryPoint:  "https",
					Regex:       "http://localhost/(.*)",
					Replacement: "http://mydomain/$1",
					Permanent:   true,
				},
				Auth: &types.Auth{
					Basic: &types.Basic{
						RemoveHeader: true,
						Users: types.Users{
							"test:$apr1$H6uskkkW$IgXLP6ewTrSuBkTrqE8wj/",
							"test2:$apr1$d9hr9HBB$4HxwgUir3HP4EsggP/QNo0",
						},
					},
					Digest: &types.Digest{
						RemoveHeader: true,
						Users: types.Users{
							"test:traefik:a2688e031edb4be6a3797f3882655c05",
							"test2:traefik:518845800f9e2bfb1f1f740ec24f074e",
						},
					},
					Forward: &types.Forward{
						Address:             "https://authserver.com/auth",
						AuthResponseHeaders: []string{"X-Auth", "X-Test", "X-Secret"},
						TLS: &types.ClientTLS{
							CA:                 "path/to/local.crt",
							CAOptional:         true,
							Cert:               "path/to/foo.cert",
							Key:                "path/to/foo.key",
							InsecureSkipVerify: true,
						},
						TrustForwardHeader: true,
					},
					HeaderField: "X-WebAuth-User",
				},
				WhitelistSourceRange: []string{
					"10.42.0.0/16",
					"152.89.1.33/32",
					"afed:be44::/16",
				},
				RemoveHeaders: []string{
					"X-Header-Remove1",
					"X-Header-Remove2",
				},
				WhiteList: &types.WhiteList{
					SourceRange: []string{
						"10.42.0.0/16",
						"152.89.1.33/32",
						"afed:be44::/16",
					},
					UseXForwardedFor: true,
				},
				Compress: &Compress{},
				ProxyProtocol: &ProxyProtocol{
					Insecure:   false,
					TrustedIPs: []string{"192.168.0.1"},
				},
				ForwardedHeaders: &ForwardedHeaders{
					Insecure: false,
					TrustedIPs: []string{
						"10.0.0.3/24",
						"20.0.0.3/24",
					},
				},
			},
		},
		{
			name: "all parameters lowercase",
			expression: "Name:foo " +
				"address::8000 " +
				"tls:goo,gii;foo,fii " +
				"tls " +
				"tls.minversion:VersionTLS11 " +
				"tls.ciphersuites:TLS_ECDHE_RSA_WITH_AES_128_GCM_SHA256,TLS_ECDHE_RSA_WITH_AES_128_GCM_SHA384,TLS_ECDHE_RSA_WITH_CHACHA20_POLY1305,TLS_ECDHE_RSA_WITH_AES_128_CBC_SHA,TLS_ECDHE_RSA_WITH_AES_256_CBC_SHA " +
				"ca:car " +
				"ca.Optional:true " +
				"redirect.entryPoint:https " +
				"redirect.regex:http://localhost/(.*) " +
				"redirect.replacement:http://mydomain/$1 " +
				"redirect.permanent:true " +
				"compress:true " +
				"whiteListSourceRange:10.42.0.0/16,152.89.1.33/32,afed:be44::/16 " +
				"proxyProtocol.TrustedIPs:192.168.0.1 " +
				"removeHeaders:X-Header-Remove1,X-Header-Remove2 " +
				"forwardedHeaders.TrustedIPs:10.0.0.3/24,20.0.0.3/24 " +
				"auth.basic.users:test:$apr1$H6uskkkW$IgXLP6ewTrSuBkTrqE8wj/,test2:$apr1$d9hr9HBB$4HxwgUir3HP4EsggP/QNo0 " +
				"auth.digest.users:test:traefik:a2688e031edb4be6a3797f3882655c05,test2:traefik:518845800f9e2bfb1f1f740ec24f074e " +
				"auth.headerField:X-WebAuth-User " +
				"auth.forward.address:https://authserver.com/auth " +
				"auth.forward.authResponseHeaders:X-Auth,X-Test,X-Secret " +
				"auth.forward.trustForwardHeader:true " +
				"auth.forward.tls.ca:path/to/local.crt " +
				"auth.forward.tls.caOptional:true " +
				"auth.forward.tls.cert:path/to/foo.cert " +
				"auth.forward.tls.key:path/to/foo.key " +
				"auth.forward.tls.insecureSkipVerify:true ",
			expectedEntryPointName: "foo",
			expectedEntryPoint: &EntryPoint{
				Address: ":8000",
				TLS: &tls.TLS{
					MinVersion:   "VersionTLS11",
					CipherSuites: []string{"TLS_ECDHE_RSA_WITH_AES_128_GCM_SHA256", "TLS_ECDHE_RSA_WITH_AES_128_GCM_SHA384", "TLS_ECDHE_RSA_WITH_CHACHA20_POLY1305", "TLS_ECDHE_RSA_WITH_AES_128_CBC_SHA", "TLS_ECDHE_RSA_WITH_AES_256_CBC_SHA"},
					Certificates: tls.Certificates{
						{
							CertFile: tls.FileOrContent("goo"),
							KeyFile:  tls.FileOrContent("gii"),
						},
						{
							CertFile: tls.FileOrContent("foo"),
							KeyFile:  tls.FileOrContent("fii"),
						},
					},
					ClientCA: tls.ClientCA{
						Files:    []string{"car"},
						Optional: true,
					},
				},
				Redirect: &types.Redirect{
					EntryPoint:  "https",
					Regex:       "http://localhost/(.*)",
					Replacement: "http://mydomain/$1",
					Permanent:   true,
				},
				Auth: &types.Auth{
					Basic: &types.Basic{
						Users: types.Users{
							"test:$apr1$H6uskkkW$IgXLP6ewTrSuBkTrqE8wj/",
							"test2:$apr1$d9hr9HBB$4HxwgUir3HP4EsggP/QNo0",
						},
					},
					Digest: &types.Digest{
						Users: types.Users{
							"test:traefik:a2688e031edb4be6a3797f3882655c05",
							"test2:traefik:518845800f9e2bfb1f1f740ec24f074e",
						},
					},
					Forward: &types.Forward{
						Address:             "https://authserver.com/auth",
						AuthResponseHeaders: []string{"X-Auth", "X-Test", "X-Secret"},
						TLS: &types.ClientTLS{
							CA:                 "path/to/local.crt",
							CAOptional:         true,
							Cert:               "path/to/foo.cert",
							Key:                "path/to/foo.key",
							InsecureSkipVerify: true,
						},
						TrustForwardHeader: true,
					},
					HeaderField: "X-WebAuth-User",
				},
				WhitelistSourceRange: []string{
					"10.42.0.0/16",
					"152.89.1.33/32",
					"afed:be44::/16",
				},
<<<<<<< HEAD
				RemoveHeaders: []string{
					"X-Header-Remove1",
					"X-Header-Remove2",
				},
				Compress: true,
=======
				Compress: &Compress{},
>>>>>>> 1ec4e037
				ProxyProtocol: &ProxyProtocol{
					Insecure:   false,
					TrustedIPs: []string{"192.168.0.1"},
				},
				ForwardedHeaders: &ForwardedHeaders{
					Insecure: false,
					TrustedIPs: []string{
						"10.0.0.3/24",
						"20.0.0.3/24",
					},
				},
			},
		},
		{
			name:                   "default",
			expression:             "Name:foo",
			expectedEntryPointName: "foo",
			expectedEntryPoint: &EntryPoint{
				ForwardedHeaders: &ForwardedHeaders{Insecure: true},
			},
		},
		{
			name:                   "ForwardedHeaders insecure true",
			expression:             "Name:foo ForwardedHeaders.Insecure:true",
			expectedEntryPointName: "foo",
			expectedEntryPoint: &EntryPoint{
				ForwardedHeaders: &ForwardedHeaders{Insecure: true},
			},
		},
		{
			name:                   "ForwardedHeaders insecure false",
			expression:             "Name:foo ForwardedHeaders.Insecure:false",
			expectedEntryPointName: "foo",
			expectedEntryPoint: &EntryPoint{
				ForwardedHeaders: &ForwardedHeaders{Insecure: false},
			},
		},
		{
			name:                   "ForwardedHeaders TrustedIPs",
			expression:             "Name:foo ForwardedHeaders.TrustedIPs:10.0.0.3/24,20.0.0.3/24",
			expectedEntryPointName: "foo",
			expectedEntryPoint: &EntryPoint{
				ForwardedHeaders: &ForwardedHeaders{
					TrustedIPs: []string{"10.0.0.3/24", "20.0.0.3/24"},
				},
			},
		},
		{
			name:                   "ProxyProtocol insecure true",
			expression:             "Name:foo ProxyProtocol.Insecure:true",
			expectedEntryPointName: "foo",
			expectedEntryPoint: &EntryPoint{
				ForwardedHeaders: &ForwardedHeaders{Insecure: true},
				ProxyProtocol:    &ProxyProtocol{Insecure: true},
			},
		},
		{
			name:                   "ProxyProtocol insecure false",
			expression:             "Name:foo ProxyProtocol.Insecure:false",
			expectedEntryPointName: "foo",
			expectedEntryPoint: &EntryPoint{
				ForwardedHeaders: &ForwardedHeaders{Insecure: true},
				ProxyProtocol:    &ProxyProtocol{},
			},
		},
		{
			name:                   "ProxyProtocol TrustedIPs",
			expression:             "Name:foo ProxyProtocol.TrustedIPs:10.0.0.3/24,20.0.0.3/24",
			expectedEntryPointName: "foo",
			expectedEntryPoint: &EntryPoint{
				ForwardedHeaders: &ForwardedHeaders{Insecure: true},
				ProxyProtocol: &ProxyProtocol{
					TrustedIPs: []string{"10.0.0.3/24", "20.0.0.3/24"},
				},
			},
		},
		{
			name:                   "compress on",
			expression:             "Name:foo Compress:on",
			expectedEntryPointName: "foo",
			expectedEntryPoint: &EntryPoint{
				Compress:         &Compress{},
				ForwardedHeaders: &ForwardedHeaders{Insecure: true},
			},
		},
		{
			name:                   "compress true",
			expression:             "Name:foo Compress:true",
			expectedEntryPointName: "foo",
			expectedEntryPoint: &EntryPoint{
				Compress:         &Compress{},
				ForwardedHeaders: &ForwardedHeaders{Insecure: true},
			},
		},
	}

	for _, test := range testCases {
		test := test
		t.Run(test.name, func(t *testing.T) {
			t.Parallel()

			eps := EntryPoints{}
			err := eps.Set(test.expression)
			require.NoError(t, err)

			ep := eps[test.expectedEntryPointName]
			assert.EqualValues(t, test.expectedEntryPoint, ep)
		})
	}
}<|MERGE_RESOLUTION|>--- conflicted
+++ resolved
@@ -386,15 +386,11 @@
 					"152.89.1.33/32",
 					"afed:be44::/16",
 				},
-<<<<<<< HEAD
 				RemoveHeaders: []string{
 					"X-Header-Remove1",
 					"X-Header-Remove2",
 				},
-				Compress: true,
-=======
 				Compress: &Compress{},
->>>>>>> 1ec4e037
 				ProxyProtocol: &ProxyProtocol{
 					Insecure:   false,
 					TrustedIPs: []string{"192.168.0.1"},
