--- conflicted
+++ resolved
@@ -21,10 +21,7 @@
 	// This is needed to make sure that UDP Listener listens for data a bit longer, otherwise it will quit after a millisecond
 	udp.Timeout = 5 * time.Second
 
-<<<<<<< HEAD
-=======
 	influxDBClient = nil
->>>>>>> 50c03a87
 	influxDBRegistry := RegisterInfluxDB(context.Background(),
 		&types.InfluxDB{
 			Address:              ":8089",
