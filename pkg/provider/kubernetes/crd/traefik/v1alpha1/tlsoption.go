--- conflicted
+++ resolved
@@ -19,19 +19,12 @@
 
 // TLSOptionSpec configures TLS for an entry point
 type TLSOptionSpec struct {
-<<<<<<< HEAD
 	MinVersion       string     `json:"minVersion,omitempty"`
+	MaxVersion       string     `json:"maxVersion,omitempty"`
 	CipherSuites     []string   `json:"cipherSuites,omitempty"`
 	CurvePreferences []string   `json:"curvePreferences,omitempty"`
 	ClientAuth       ClientAuth `json:"clientAuth,omitempty"`
 	SniStrict        bool       `json:"sniStrict,omitempty"`
-=======
-	MinVersion   string     `json:"minVersion,omitempty"`
-	MaxVersion   string     `json:"maxVersion,omitempty"`
-	CipherSuites []string   `json:"cipherSuites,omitempty"`
-	ClientAuth   ClientAuth `json:"clientAuth,omitempty"`
-	SniStrict    bool       `json:"sniStrict,omitempty"`
->>>>>>> c5ec12cd
 }
 
 // +k8s:deepcopy-gen=true
