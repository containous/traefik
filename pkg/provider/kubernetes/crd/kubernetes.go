package crd

import (
	"bufio"
	"bytes"
	"context"
	"crypto/sha256"
	"fmt"
	"os"
	"sort"
	"strconv"
	"strings"
	"time"

	"github.com/cenkalti/backoff/v3"
	"github.com/containous/traefik/v2/pkg/config/dynamic"
	"github.com/containous/traefik/v2/pkg/job"
	"github.com/containous/traefik/v2/pkg/log"
	"github.com/containous/traefik/v2/pkg/provider/kubernetes/crd/traefik/v1alpha1"
	"github.com/containous/traefik/v2/pkg/safe"
	"github.com/containous/traefik/v2/pkg/tls"
	"github.com/containous/traefik/v2/pkg/types"
	"github.com/mitchellh/hashstructure"
	corev1 "k8s.io/api/core/v1"
	"k8s.io/apimachinery/pkg/labels"
)

const (
	annotationKubernetesIngressClass = "kubernetes.io/ingress.class"
	traefikDefaultIngressClass       = "traefik"
)

// Provider holds configurations of the provider.
type Provider struct {
	Endpoint               string         `description:"Kubernetes server endpoint (required for external cluster client)." json:"endpoint,omitempty" toml:"endpoint,omitempty" yaml:"endpoint,omitempty"`
	Token                  string         `description:"Kubernetes bearer token (not needed for in-cluster client)." json:"token,omitempty" toml:"token,omitempty" yaml:"token,omitempty"`
	CertAuthFilePath       string         `description:"Kubernetes certificate authority file path (not needed for in-cluster client)." json:"certAuthFilePath,omitempty" toml:"certAuthFilePath,omitempty" yaml:"certAuthFilePath,omitempty"`
	DisablePassHostHeaders bool           `description:"Kubernetes disable PassHost Headers." json:"disablePassHostHeaders,omitempty" toml:"disablePassHostHeaders,omitempty" yaml:"disablePassHostHeaders,omitempty" export:"true"`
	Namespaces             []string       `description:"Kubernetes namespaces." json:"namespaces,omitempty" toml:"namespaces,omitempty" yaml:"namespaces,omitempty" export:"true"`
	LabelSelector          string         `description:"Kubernetes label selector to use." json:"labelSelector,omitempty" toml:"labelSelector,omitempty" yaml:"labelSelector,omitempty" export:"true"`
	IngressClass           string         `description:"Value of kubernetes.io/ingress.class annotation to watch for." json:"ingressClass,omitempty" toml:"ingressClass,omitempty" yaml:"ingressClass,omitempty" export:"true"`
	ThrottleDuration       types.Duration `description:"Ingress refresh throttle duration" json:"throttleDuration,omitempty" toml:"throttleDuration,omitempty" yaml:"throttleDuration,omitempty"`
	lastConfiguration      safe.Safe
}

func (p *Provider) newK8sClient(ctx context.Context, labelSelector string) (*clientWrapper, error) {
	labelSel, err := labels.Parse(labelSelector)
	if err != nil {
		return nil, fmt.Errorf("invalid label selector: %q", labelSelector)
	}
	log.FromContext(ctx).Infof("label selector is: %q", labelSel)

	withEndpoint := ""
	if p.Endpoint != "" {
		withEndpoint = fmt.Sprintf(" with endpoint %v", p.Endpoint)
	}

	var client *clientWrapper
	switch {
	case os.Getenv("KUBERNETES_SERVICE_HOST") != "" && os.Getenv("KUBERNETES_SERVICE_PORT") != "":
		log.FromContext(ctx).Infof("Creating in-cluster Provider client%s", withEndpoint)
		client, err = newInClusterClient(p.Endpoint)
	case os.Getenv("KUBECONFIG") != "":
		log.FromContext(ctx).Infof("Creating cluster-external Provider client from KUBECONFIG %s", os.Getenv("KUBECONFIG"))
		client, err = newExternalClusterClientFromFile(os.Getenv("KUBECONFIG"))
	default:
		log.FromContext(ctx).Infof("Creating cluster-external Provider client%s", withEndpoint)
		client, err = newExternalClusterClient(p.Endpoint, p.Token, p.CertAuthFilePath)
	}

	if err == nil {
		client.labelSelector = labelSel
	}

	return client, err
}

// Init the provider.
func (p *Provider) Init() error {
	return nil
}

// Provide allows the k8s provider to provide configurations to traefik
// using the given configuration channel.
func (p *Provider) Provide(configurationChan chan<- dynamic.Message, pool *safe.Pool) error {
	ctxLog := log.With(context.Background(), log.Str(log.ProviderName, "kubernetescrd"))
	logger := log.FromContext(ctxLog)

	logger.Debugf("Using label selector: %q", p.LabelSelector)
	k8sClient, err := p.newK8sClient(ctxLog, p.LabelSelector)
	if err != nil {
		return err
	}

	pool.Go(func(stop chan bool) {
		operation := func() error {
			stopWatch := make(chan struct{}, 1)
			defer close(stopWatch)
			eventsChan, err := k8sClient.WatchAll(p.Namespaces, stopWatch)

			if err != nil {
				logger.Errorf("Error watching kubernetes events: %v", err)
				timer := time.NewTimer(1 * time.Second)
				select {
				case <-timer.C:
					return err
				case <-stop:
					return nil
				}
			}

			throttleDuration := time.Duration(p.ThrottleDuration)
			throttledChan := throttleEvents(ctxLog, throttleDuration, stop, eventsChan)
			if throttledChan != nil {
				eventsChan = throttledChan
			}

			for {
				select {
				case <-stop:
					return nil
				case event := <-eventsChan:
					// Note that event is the *first* event that came in during this
					// throttling interval -- if we're hitting our throttle, we may have
					// dropped events. This is fine, because we don't treat different
					// event types differently. But if we do in the future, we'll need to
					// track more information about the dropped events.
					conf := p.loadConfigurationFromCRD(ctxLog, k8sClient)

					confHash, err := hashstructure.Hash(conf, nil)
					switch {
					case err != nil:
						logger.Error("Unable to hash the configuration")
					case p.lastConfiguration.Get() == confHash:
						logger.Debugf("Skipping Kubernetes event kind %T", event)
					default:
						p.lastConfiguration.Set(confHash)
						configurationChan <- dynamic.Message{
							ProviderName:  "kubernetescrd",
							Configuration: conf,
						}
					}

					// If we're throttling, we sleep here for the throttle duration to
					// enforce that we don't refresh faster than our throttle. time.Sleep
					// returns immediately if p.ThrottleDuration is 0 (no throttle).
					time.Sleep(throttleDuration)
				}
			}
		}

		notify := func(err error, time time.Duration) {
			logger.Errorf("Provider connection error: %s; retrying in %s", err, time)
		}
		err := backoff.RetryNotify(safe.OperationWithRecover(operation), job.NewBackOff(backoff.NewExponentialBackOff()), notify)
		if err != nil {
			logger.Errorf("Cannot connect to Provider: %s", err)
		}
	})

	return nil
}

func (p *Provider) loadConfigurationFromCRD(ctx context.Context, client Client) *dynamic.Configuration {
	tlsConfigs := make(map[string]*tls.CertAndStores)
	conf := &dynamic.Configuration{
		HTTP: p.loadIngressRouteConfiguration(ctx, client, tlsConfigs),
		TCP:  p.loadIngressRouteTCPConfiguration(ctx, client, tlsConfigs),
		TLS: &dynamic.TLSConfiguration{
			Certificates: getTLSConfig(tlsConfigs),
			Options:      buildTLSOptions(ctx, client),
		},
	}

	for _, middleware := range client.GetMiddlewares() {
		id := makeID(middleware.Namespace, middleware.Name)
		ctxMid := log.With(ctx, log.Str(log.MiddlewareName, id))

		basicAuth, err := createBasicAuthMiddleware(client, middleware.Namespace, middleware.Spec.BasicAuth)
		if err != nil {
			log.FromContext(ctxMid).Errorf("Error while reading basic auth middleware: %v", err)
			continue
		}

		digestAuth, err := createDigestAuthMiddleware(client, middleware.Namespace, middleware.Spec.DigestAuth)
		if err != nil {
			log.FromContext(ctxMid).Errorf("Error while reading digest auth middleware: %v", err)
			continue
		}

		forwardAuth, err := createForwardAuthMiddleware(client, middleware.Namespace, middleware.Spec.ForwardAuth)
		if err != nil {
			log.FromContext(ctxMid).Errorf("Error while reading forward auth middleware: %v", err)
			continue
		}

		errorPage, errorPageService, err := createErrorPageMiddleware(client, middleware.Namespace, middleware.Spec.Errors)
		if err != nil {
			log.FromContext(ctxMid).Errorf("Error while reading error page middleware: %v", err)
			continue
		}

		if errorPage != nil && errorPageService != nil {
			serviceName := id + "-errorpage-service"
			errorPage.Service = serviceName
			conf.HTTP.Services[serviceName] = errorPageService
		}

		conf.HTTP.Middlewares[id] = &dynamic.Middleware{
			AddPrefix:         middleware.Spec.AddPrefix,
			StripPrefix:       middleware.Spec.StripPrefix,
			StripPrefixRegex:  middleware.Spec.StripPrefixRegex,
			ReplacePath:       middleware.Spec.ReplacePath,
			ReplacePathRegex:  middleware.Spec.ReplacePathRegex,
			Chain:             createChainMiddleware(ctxMid, middleware.Namespace, middleware.Spec.Chain),
			IPWhiteList:       middleware.Spec.IPWhiteList,
			Headers:           middleware.Spec.Headers,
			Errors:            errorPage,
			RateLimit:         middleware.Spec.RateLimit,
			RedirectRegex:     middleware.Spec.RedirectRegex,
			RedirectScheme:    middleware.Spec.RedirectScheme,
			BasicAuth:         basicAuth,
			DigestAuth:        digestAuth,
			ForwardAuth:       forwardAuth,
			InFlightReq:       middleware.Spec.InFlightReq,
			Buffering:         middleware.Spec.Buffering,
			CircuitBreaker:    middleware.Spec.CircuitBreaker,
			Compress:          middleware.Spec.Compress,
			PassTLSClientCert: middleware.Spec.PassTLSClientCert,
			Retry:             middleware.Spec.Retry,
		}
	}

	return conf
}

func createErrorPageMiddleware(client Client, namespace string, errorPage *v1alpha1.ErrorPage) (*dynamic.ErrorPage, *dynamic.Service, error) {
	if errorPage == nil {
		return nil, nil, nil
	}

	errorPageMiddleware := &dynamic.ErrorPage{
		Status: errorPage.Status,
		Query:  errorPage.Query,
	}

	balancerServerHTTP, err := createLoadBalancerServerHTTP(client, namespace, errorPage.Service)
	if err != nil {
		return nil, nil, err
	}

	return errorPageMiddleware, balancerServerHTTP, nil
}

func createForwardAuthMiddleware(k8sClient Client, namespace string, auth *v1alpha1.ForwardAuth) (*dynamic.ForwardAuth, error) {
	if auth == nil {
		return nil, nil
	}
	if len(auth.Address) == 0 {
		return nil, fmt.Errorf("forward authentication requires an address")
	}

	forwardAuth := &dynamic.ForwardAuth{
		Address:             auth.Address,
		TrustForwardHeader:  auth.TrustForwardHeader,
		AuthResponseHeaders: auth.AuthResponseHeaders,
	}

	if auth.TLS == nil {
		return forwardAuth, nil
	}

	forwardAuth.TLS = &dynamic.ClientTLS{
		CAOptional:         auth.TLS.CAOptional,
		InsecureSkipVerify: auth.TLS.InsecureSkipVerify,
	}

	if len(auth.TLS.CASecret) > 0 {
		caSecret, err := loadCASecret(namespace, auth.TLS.CASecret, k8sClient)
		if err != nil {
			return nil, fmt.Errorf("failed to load auth ca secret: %v", err)
		}
		forwardAuth.TLS.CA = caSecret
	}

	if len(auth.TLS.CertSecret) > 0 {
		authSecretCert, authSecretKey, err := loadAuthTLSSecret(namespace, auth.TLS.CertSecret, k8sClient)
		if err != nil {
			return nil, fmt.Errorf("failed to load auth secret: %s", err)
		}
		forwardAuth.TLS.Cert = authSecretCert
		forwardAuth.TLS.Key = authSecretKey
	}

	return forwardAuth, nil
}

func loadCASecret(namespace, secretName string, k8sClient Client) (string, error) {
	secret, ok, err := k8sClient.GetSecret(namespace, secretName)
	if err != nil {
		return "", fmt.Errorf("failed to fetch secret '%s/%s': %s", namespace, secretName, err)
	}
	if !ok {
		return "", fmt.Errorf("secret '%s/%s' not found", namespace, secretName)
	}
	if secret == nil {
		return "", fmt.Errorf("data for secret '%s/%s' must not be nil", namespace, secretName)
	}
	if len(secret.Data) != 1 {
		return "", fmt.Errorf("found %d elements for secret '%s/%s', must be single element exactly", len(secret.Data), namespace, secretName)
	}

	for _, v := range secret.Data {
		return string(v), nil
	}
	return "", nil
}

func loadAuthTLSSecret(namespace, secretName string, k8sClient Client) (string, string, error) {
	secret, exists, err := k8sClient.GetSecret(namespace, secretName)
	if err != nil {
		return "", "", fmt.Errorf("failed to fetch secret '%s/%s': %s", namespace, secretName, err)
	}
	if !exists {
		return "", "", fmt.Errorf("secret '%s/%s' does not exist", namespace, secretName)
	}
	if secret == nil {
		return "", "", fmt.Errorf("data for secret '%s/%s' must not be nil", namespace, secretName)
	}
	if len(secret.Data) != 2 {
		return "", "", fmt.Errorf("found %d elements for secret '%s/%s', must be two elements exactly", len(secret.Data), namespace, secretName)
	}

	return getCertificateBlocks(secret, namespace, secretName)
}

func createBasicAuthMiddleware(client Client, namespace string, basicAuth *v1alpha1.BasicAuth) (*dynamic.BasicAuth, error) {
	if basicAuth == nil {
		return nil, nil
	}

	credentials, err := getAuthCredentials(client, basicAuth.Secret, namespace)
	if err != nil {
		return nil, err
	}

	return &dynamic.BasicAuth{
		Users:        credentials,
		Realm:        basicAuth.Realm,
		RemoveHeader: basicAuth.RemoveHeader,
		HeaderField:  basicAuth.HeaderField,
	}, nil
}

func createDigestAuthMiddleware(client Client, namespace string, digestAuth *v1alpha1.DigestAuth) (*dynamic.DigestAuth, error) {
	if digestAuth == nil {
		return nil, nil
	}

	credentials, err := getAuthCredentials(client, digestAuth.Secret, namespace)
	if err != nil {
		return nil, err
	}

	return &dynamic.DigestAuth{
		Users:        credentials,
		Realm:        digestAuth.Realm,
		RemoveHeader: digestAuth.RemoveHeader,
		HeaderField:  digestAuth.HeaderField,
	}, nil
}

func getAuthCredentials(k8sClient Client, authSecret, namespace string) ([]string, error) {
	if authSecret == "" {
		return nil, fmt.Errorf("auth secret must be set")
	}

	auth, err := loadAuthCredentials(namespace, authSecret, k8sClient)
	if err != nil {
		return nil, fmt.Errorf("failed to load auth credentials: %s", err)
	}

	return auth, nil
}

func loadAuthCredentials(namespace, secretName string, k8sClient Client) ([]string, error) {
	secret, ok, err := k8sClient.GetSecret(namespace, secretName)
	if err != nil {
		return nil, fmt.Errorf("failed to fetch secret '%s/%s': %s", namespace, secretName, err)
	}
	if !ok {
		return nil, fmt.Errorf("secret '%s/%s' not found", namespace, secretName)
	}
	if secret == nil {
		return nil, fmt.Errorf("data for secret '%s/%s' must not be nil", namespace, secretName)
	}
	if len(secret.Data) != 1 {
		return nil, fmt.Errorf("found %d elements for secret '%s/%s', must be single element exactly", len(secret.Data), namespace, secretName)
	}

	var firstSecret []byte
	for _, v := range secret.Data {
		firstSecret = v
		break
	}

	var credentials []string
	scanner := bufio.NewScanner(bytes.NewReader(firstSecret))
	for scanner.Scan() {
		if cred := scanner.Text(); len(cred) > 0 {
			credentials = append(credentials, cred)
		}
	}
	if err := scanner.Err(); err != nil {
		return nil, fmt.Errorf("error reading secret for %v/%v: %v", namespace, secretName, err)
	}
	if len(credentials) == 0 {
		return nil, fmt.Errorf("secret '%s/%s' does not contain any credentials", namespace, secretName)
	}

	return credentials, nil
}

func createChainMiddleware(ctx context.Context, namespace string, chain *v1alpha1.Chain) *dynamic.Chain {
	if chain == nil {
		return nil
	}

	var mds []string
	for _, mi := range chain.Middlewares {
		if strings.Contains(mi.Name, "@") {
			if len(mi.Namespace) > 0 {
				log.FromContext(ctx).
					Warnf("namespace %q is ignored in cross-provider context", mi.Namespace)
			}
			mds = append(mds, mi.Name)
			continue
		}

		ns := mi.Namespace
		if len(ns) == 0 {
			ns = namespace
		}
		mds = append(mds, makeID(ns, mi.Name))
	}
	return &dynamic.Chain{Middlewares: mds}
}

func buildTLSOptions(ctx context.Context, client Client) map[string]tls.Options {
	tlsOptionsCRD := client.GetTLSOptions()
	var tlsOptions map[string]tls.Options

	if len(tlsOptionsCRD) == 0 {
		return tlsOptions
	}
	tlsOptions = make(map[string]tls.Options)

	for _, tlsOption := range tlsOptionsCRD {
		logger := log.FromContext(log.With(ctx, log.Str("tlsOption", tlsOption.Name), log.Str("namespace", tlsOption.Namespace)))
		var clientCAs []tls.FileOrContent

		for _, secretName := range tlsOption.Spec.ClientAuth.SecretNames {
			secret, exists, err := client.GetSecret(tlsOption.Namespace, secretName)
			if err != nil {
				logger.Errorf("Failed to fetch secret %s/%s: %v", tlsOption.Namespace, secretName, err)
				continue
			}

			if !exists {
				logger.Warnf("Secret %s/%s does not exist", tlsOption.Namespace, secretName)
				continue
			}

			cert, err := getCABlocks(secret, tlsOption.Namespace, secretName)
			if err != nil {
				logger.Errorf("Failed to extract CA from secret %s/%s: %v", tlsOption.Namespace, secretName, err)
				continue
			}

			clientCAs = append(clientCAs, tls.FileOrContent(cert))
		}

		tlsOptions[makeID(tlsOption.Namespace, tlsOption.Name)] = tls.Options{
<<<<<<< HEAD
			MinVersion:       tlsOption.Spec.MinVersion,
			CipherSuites:     tlsOption.Spec.CipherSuites,
			CurvePreferences: tlsOption.Spec.CurvePreferences,
=======
			MinVersion:   tlsOption.Spec.MinVersion,
			MaxVersion:   tlsOption.Spec.MaxVersion,
			CipherSuites: tlsOption.Spec.CipherSuites,
>>>>>>> c5ec12cd
			ClientAuth: tls.ClientAuth{
				CAFiles:        clientCAs,
				ClientAuthType: tlsOption.Spec.ClientAuth.ClientAuthType,
			},
			SniStrict: tlsOption.Spec.SniStrict,
		}
	}
	return tlsOptions
}

func checkStringQuoteValidity(value string) error {
	_, err := strconv.Unquote(`"` + value + `"`)
	return err
}

func makeServiceKey(rule, ingressName string) (string, error) {
	h := sha256.New()
	if _, err := h.Write([]byte(rule)); err != nil {
		return "", err
	}

	key := fmt.Sprintf("%s-%.10x", ingressName, h.Sum(nil))

	return key, nil
}

func makeID(namespace, name string) string {
	if namespace == "" {
		return name
	}

	return namespace + "-" + name
}

func shouldProcessIngress(ingressClass string, ingressClassAnnotation string) bool {
	return ingressClass == ingressClassAnnotation ||
		(len(ingressClass) == 0 && ingressClassAnnotation == traefikDefaultIngressClass)
}

func getTLS(k8sClient Client, secretName, namespace string) (*tls.CertAndStores, error) {
	secret, exists, err := k8sClient.GetSecret(namespace, secretName)
	if err != nil {
		return nil, fmt.Errorf("failed to fetch secret %s/%s: %v", namespace, secretName, err)
	}
	if !exists {
		return nil, fmt.Errorf("secret %s/%s does not exist", namespace, secretName)
	}

	cert, key, err := getCertificateBlocks(secret, namespace, secretName)
	if err != nil {
		return nil, err
	}

	return &tls.CertAndStores{
		Certificate: tls.Certificate{
			CertFile: tls.FileOrContent(cert),
			KeyFile:  tls.FileOrContent(key),
		},
	}, nil
}

func getTLSConfig(tlsConfigs map[string]*tls.CertAndStores) []*tls.CertAndStores {
	var secretNames []string
	for secretName := range tlsConfigs {
		secretNames = append(secretNames, secretName)
	}
	sort.Strings(secretNames)

	var configs []*tls.CertAndStores
	for _, secretName := range secretNames {
		configs = append(configs, tlsConfigs[secretName])
	}

	return configs
}

func getCertificateBlocks(secret *corev1.Secret, namespace, secretName string) (string, string, error) {
	var missingEntries []string

	tlsCrtData, tlsCrtExists := secret.Data["tls.crt"]
	if !tlsCrtExists {
		missingEntries = append(missingEntries, "tls.crt")
	}

	tlsKeyData, tlsKeyExists := secret.Data["tls.key"]
	if !tlsKeyExists {
		missingEntries = append(missingEntries, "tls.key")
	}

	if len(missingEntries) > 0 {
		return "", "", fmt.Errorf("secret %s/%s is missing the following TLS data entries: %s",
			namespace, secretName, strings.Join(missingEntries, ", "))
	}

	cert := string(tlsCrtData)
	if cert == "" {
		missingEntries = append(missingEntries, "tls.crt")
	}

	key := string(tlsKeyData)
	if key == "" {
		missingEntries = append(missingEntries, "tls.key")
	}

	if len(missingEntries) > 0 {
		return "", "", fmt.Errorf("secret %s/%s contains the following empty TLS data entries: %s",
			namespace, secretName, strings.Join(missingEntries, ", "))
	}

	return cert, key, nil
}

func getCABlocks(secret *corev1.Secret, namespace, secretName string) (string, error) {
	tlsCrtData, tlsCrtExists := secret.Data["tls.ca"]
	if !tlsCrtExists {
		return "", fmt.Errorf("the tls.ca entry is missing from secret %s/%s",
			namespace, secretName)
	}

	cert := string(tlsCrtData)
	if cert == "" {
		return "", fmt.Errorf("the tls.ca entry in secret %s/%s is empty",
			namespace, secretName)
	}

	return cert, nil
}

func throttleEvents(ctx context.Context, throttleDuration time.Duration, stop chan bool, eventsChan <-chan interface{}) chan interface{} {
	if throttleDuration == 0 {
		return nil
	}
	// Create a buffered channel to hold the pending event (if we're delaying processing the event due to throttling)
	eventsChanBuffered := make(chan interface{}, 1)

	// Run a goroutine that reads events from eventChan and does a
	// non-blocking write to pendingEvent. This guarantees that writing to
	// eventChan will never block, and that pendingEvent will have
	// something in it if there's been an event since we read from that channel.
	go func() {
		for {
			select {
			case <-stop:
				return
			case nextEvent := <-eventsChan:
				select {
				case eventsChanBuffered <- nextEvent:
				default:
					// We already have an event in eventsChanBuffered, so we'll
					// do a refresh as soon as our throttle allows us to. It's fine
					// to drop the event and keep whatever's in the buffer -- we
					// don't do different things for different events
					log.FromContext(ctx).Debugf("Dropping event kind %T due to throttling", nextEvent)
				}
			}
		}
	}()

	return eventsChanBuffered
}<|MERGE_RESOLUTION|>--- conflicted
+++ resolved
@@ -481,15 +481,10 @@
 		}
 
 		tlsOptions[makeID(tlsOption.Namespace, tlsOption.Name)] = tls.Options{
-<<<<<<< HEAD
 			MinVersion:       tlsOption.Spec.MinVersion,
+			MaxVersion:   tlsOption.Spec.MaxVersion,
 			CipherSuites:     tlsOption.Spec.CipherSuites,
 			CurvePreferences: tlsOption.Spec.CurvePreferences,
-=======
-			MinVersion:   tlsOption.Spec.MinVersion,
-			MaxVersion:   tlsOption.Spec.MaxVersion,
-			CipherSuites: tlsOption.Spec.CipherSuites,
->>>>>>> c5ec12cd
 			ClientAuth: tls.ClientAuth{
 				CAFiles:        clientCAs,
 				ClientAuthType: tlsOption.Spec.ClientAuth.ClientAuthType,
