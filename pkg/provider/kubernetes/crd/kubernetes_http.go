package crd

import (
	"context"
	"errors"
	"fmt"
	"strings"

	"github.com/containous/traefik/v2/pkg/config/dynamic"
	"github.com/containous/traefik/v2/pkg/log"
	"github.com/containous/traefik/v2/pkg/provider"
	"github.com/containous/traefik/v2/pkg/provider/kubernetes/crd/traefik/v1alpha1"
	"github.com/containous/traefik/v2/pkg/tls"
	corev1 "k8s.io/api/core/v1"
)

const (
	roundRobinStrategy = "RoundRobin"
	https              = "https"
	http               = "http"
)

func (p *Provider) loadIngressRouteConfiguration(ctx context.Context, client Client, tlsConfigs map[string]*tls.CertAndStores) *dynamic.HTTPConfiguration {
	conf := &dynamic.HTTPConfiguration{
		Routers:     map[string]*dynamic.Router{},
		Middlewares: map[string]*dynamic.Middleware{},
		Services:    map[string]*dynamic.Service{},
	}

	for _, ingressRoute := range client.GetIngressRoutes() {
		ctxRt := log.With(ctx, log.Str("ingress", ingressRoute.Name), log.Str("namespace", ingressRoute.Namespace))
		logger := log.FromContext(ctxRt)

		// TODO keep the name ingressClass?
		if !shouldProcessIngress(p.IngressClass, ingressRoute.Annotations[annotationKubernetesIngressClass]) {
			continue
		}

		err := getTLSHTTP(ctx, ingressRoute, client, tlsConfigs)
		if err != nil {
			logger.Errorf("Error configuring TLS: %v", err)
		}

		ingressName := ingressRoute.Name
		if len(ingressName) == 0 {
			ingressName = ingressRoute.GenerateName
		}

		cb := configBuilder{client}
		for _, route := range ingressRoute.Spec.Routes {
			if route.Kind != "Rule" {
				logger.Errorf("Unsupported match kind: %s. Only \"Rule\" is supported for now.", route.Kind)
				continue
			}

			if len(route.Match) == 0 {
				logger.Errorf("Empty match rule")
				continue
			}

			if err := checkStringQuoteValidity(route.Match); err != nil {
				logger.Errorf("Invalid syntax for match rule: %s", route.Match)
				continue
			}

			serviceKey, err := makeServiceKey(route.Match, ingressName)
			if err != nil {
				logger.Error(err)
				continue
			}

			var mds []string
			for _, mi := range route.Middlewares {
				if strings.Contains(mi.Name, "@") {
					if len(mi.Namespace) > 0 {
						logger.
							WithField(log.MiddlewareName, mi.Name).
							Warnf("namespace %q is ignored in cross-provider context", mi.Namespace)
					}
					mds = append(mds, mi.Name)
					continue
				}

				ns := mi.Namespace
				if len(ns) == 0 {
					ns = ingressRoute.Namespace
				}
				mds = append(mds, makeID(ns, mi.Name))
			}

			normalized := provider.Normalize(makeID(ingressRoute.Namespace, serviceKey))
			serviceName := normalized

			if len(route.Services) > 1 {
				spec := v1alpha1.ServiceSpec{
					Weighted: &v1alpha1.WeightedRoundRobin{
						Services: route.Services,
					},
				}

				errBuild := cb.buildServicesLB(ctx, ingressRoute.Namespace, spec, serviceName, conf.Services)
				if errBuild != nil {
					logger.Error(err)
					continue
				}
			} else if len(route.Services) == 1 {
<<<<<<< HEAD
				fullName, serversLB, err := cb.nameAndService(ctx, ingressRoute.Namespace, route.Services[0])
=======
				fullName, serversLB, err := cb.createRef(ctx, ingressRoute.Namespace, route.Services[0])
>>>>>>> 801c5714
				if err != nil {
					logger.Error(err)
					continue
				}

				if serversLB != nil {
					conf.Services[serviceName] = serversLB
				} else {
					serviceName = fullName
				}
			}

			conf.Routers[normalized] = &dynamic.Router{
				Middlewares: mds,
				Priority:    route.Priority,
				EntryPoints: ingressRoute.Spec.EntryPoints,
				Rule:        route.Match,
				Service:     serviceName,
			}

			if ingressRoute.Spec.TLS != nil {
				tlsConf := &dynamic.RouterTLSConfig{
					CertResolver: ingressRoute.Spec.TLS.CertResolver,
					Domains:      ingressRoute.Spec.TLS.Domains,
				}

				if ingressRoute.Spec.TLS.Options != nil && len(ingressRoute.Spec.TLS.Options.Name) > 0 {
					tlsOptionsName := ingressRoute.Spec.TLS.Options.Name
					// Is a Kubernetes CRD reference, (i.e. not a cross-provider reference)
					ns := ingressRoute.Spec.TLS.Options.Namespace
					if !strings.Contains(tlsOptionsName, "@") {
						if len(ns) == 0 {
							ns = ingressRoute.Namespace
						}
						tlsOptionsName = makeID(ns, tlsOptionsName)
					} else if len(ns) > 0 {
						logger.
							WithField("TLSoptions", ingressRoute.Spec.TLS.Options.Name).
							Warnf("namespace %q is ignored in cross-provider context", ns)
					}

					tlsConf.Options = tlsOptionsName
				}
				conf.Routers[normalized].TLS = tlsConf
			}
		}
	}

	return conf
}

type configBuilder struct {
	client Client
}

// buildTraefikService creates the configuration for the traefik service defined in tsvc,
// and adds it to the given conf map.
func (c configBuilder) buildTraefikService(ctx context.Context, tsvc *v1alpha1.TraefikService, conf map[string]*dynamic.Service) error {
	stsvc := tsvc.Spec
	id := provider.Normalize(makeID(tsvc.Namespace, tsvc.Name))
	if stsvc.Weighted != nil {
		return c.buildServicesLB(ctx, tsvc.Namespace, stsvc, id, conf)
	} else if stsvc.Mirroring != nil {
		return c.buildMirroring(ctx, tsvc, id, conf)
	}

	return errors.New("unspecified service type")
}

// buildServicesLB creates the configuration for the load-balancer of services
// named id, and defined in tsvc. It adds it to the given conf map.
func (c configBuilder) buildServicesLB(ctx context.Context, namespace string, tsvc v1alpha1.ServiceSpec, id string, conf map[string]*dynamic.Service) error {
	services := tsvc.Weighted.Services
	var wrrsvcs []dynamic.WRRService

	for _, service := range services {
<<<<<<< HEAD
		fullName, k8sService, err := c.nameAndService(ctx, namespace, service)
=======
		fullName, serviceGenerated, err := c.createRef(ctx, namespace, service)
>>>>>>> 801c5714
		if err != nil {
			return err
		}

		if k8sService != nil {
			conf[fullName] = k8sService
		}

		weight := service.Weight
		if weight == nil {
			weight = func(i int) *int { return &i }(1)
		}

		wrrsvcs = append(wrrsvcs, dynamic.WRRService{
			Name:   fullName,
			Weight: weight,
		})
	}

	conf[id] = &dynamic.Service{
		Weighted: &dynamic.WeightedRoundRobin{
			Services: wrrsvcs,
			Sticky:   tsvc.Weighted.Sticky,
		},
	}
	return nil
}

// buildMirroring creates the configuration for the mirroring service named id,
// and defined by tsvc. It adds it to the given conf map.
func (c configBuilder) buildMirroring(ctx context.Context, tsvc *v1alpha1.TraefikService, id string, conf map[string]*dynamic.Service) error {
	mirroring := tsvc.Spec.Mirroring
	namespace := tsvc.Namespace

<<<<<<< HEAD
	fullNameMain, serviceGenerated, err := c.nameAndService(ctx, tsvc.Namespace, tsvc.Spec.Mirroring)
=======
	fullNameMain, serviceGenerated, err := c.createRef(ctx, tsvc.Namespace, tsvc.Spec.Mirroring)
>>>>>>> 801c5714
	if err != nil {
		return err
	}

	if serviceGenerated != nil {
		conf[fullNameMain] = serviceGenerated
	}

	var mirrorServices []dynamic.MirrorService
	for _, mirror := range mirroring.Mirrors {
<<<<<<< HEAD
		mirroredName, k8sService, err := c.nameAndService(ctx, namespace, mirror)
=======
		mirroredName, serviceGenerated, err := c.createRef(ctx, namespace, mirror)
>>>>>>> 801c5714
		if err != nil {
			return err
		}

		if k8sService != nil {
			conf[mirroredName] = k8sService
		}

		mirrorServices = append(mirrorServices, dynamic.MirrorService{
			Name:    mirroredName,
			Percent: mirror.Percent,
		})
	}

	conf[id] = &dynamic.Service{
		Mirroring: &dynamic.Mirroring{
			Service: fullNameMain,
			Mirrors: mirrorServices,
		},
	}

	return nil
}

// buildServersLB creates the configuration for the load-balancer of servers defined by svc.
func (c configBuilder) buildServersLB(ctx context.Context, namespace string, svc v1alpha1.HasBalancer) (*dynamic.Service, error) {
	servers, err := c.loadServers(namespace, svc)
	if err != nil {
		return nil, err
	}

	lb := &dynamic.ServersLoadBalancer{}
	lb.SetDefaults()
	lb.Servers = servers

	conf := svc.LoadBalancer()
	lb.PassHostHeader = conf.PassHostHeader
	if lb.PassHostHeader == nil {
		passHostHeader := true
		lb.PassHostHeader = &passHostHeader
	}
	lb.ResponseForwarding = conf.ResponseForwarding

	ssvc, ok := svc.(v1alpha1.Service)
	if ok {
		lb.Sticky = ssvc.Sticky
	}

	return &dynamic.Service{LoadBalancer: lb}, nil
}

func (c configBuilder) loadServers(fallbackNamespace string, svc v1alpha1.HasBalancer) ([]dynamic.Server, error) {
	conf := svc.LoadBalancer()
	client := c.client

	strategy := conf.Strategy

	if strategy == "" {
		strategy = roundRobinStrategy
	}
	if strategy != roundRobinStrategy {
		return nil, fmt.Errorf("load balancing strategy %v is not supported", strategy)
	}

	name := conf.Name
	namespace := namespaceOrFallback(conf, fallbackNamespace)

	// If the service uses explicitly the @kubernetescrd provider suffix
	sanitizedName := strings.TrimSuffix(name, "@kubernetescrd")

	service, exists, err := client.GetService(namespace, sanitizedName)
	if err != nil {
		return nil, err
	}
	if !exists {
		return nil, fmt.Errorf("kubernetes service not found: %s/%s", namespace, sanitizedName)
	}

	confPort := conf.Port
	var portSpec *corev1.ServicePort
	for _, p := range service.Spec.Ports {
		if confPort == p.Port {
			portSpec = &p
			break
		}
	}
	if portSpec == nil {
		return nil, errors.New("service port not found")
	}

	var servers []dynamic.Server
	if service.Spec.Type == corev1.ServiceTypeExternalName {
		return append(servers, dynamic.Server{
			URL: fmt.Sprintf("http://%s:%d", service.Spec.ExternalName, portSpec.Port),
		}), nil
	}

	endpoints, endpointsExists, endpointsErr := client.GetEndpoints(namespace, sanitizedName)
	if endpointsErr != nil {
		return nil, endpointsErr
	}
	if !endpointsExists {
		return nil, fmt.Errorf("endpoints not found for %v/%v", namespace, sanitizedName)
	}
	if len(endpoints.Subsets) == 0 {
		return nil, fmt.Errorf("subset not found for %v/%v", namespace, sanitizedName)
	}

	var port int32
	for _, subset := range endpoints.Subsets {
		for _, p := range subset.Ports {
			if portSpec.Name == p.Name {
				port = p.Port
				break
			}
		}

		if port == 0 {
			return nil, fmt.Errorf("cannot define a port for %v/%v", namespace, sanitizedName)
		}

		protocol := http
		scheme := conf.Scheme
		switch scheme {
		case http, https, "h2c":
			protocol = scheme
		case "":
			if portSpec.Port == 443 || strings.HasPrefix(portSpec.Name, https) {
				protocol = https
			}
		default:
			return nil, fmt.Errorf("invalid scheme %q specified", scheme)
		}

		for _, addr := range subset.Addresses {
			servers = append(servers, dynamic.Server{
				URL: fmt.Sprintf("%s://%s:%d", protocol, addr.IP, port),
			})
		}
	}

	return servers, nil
}

<<<<<<< HEAD
// nameAndService returns the name that should be used for the svc service in
// the generated config. In addition, if the service is a Kubernetes one, it
// generates and returns the configuration part for such a service, so that the
// caller can add it to the global config map.
func (c configBuilder) nameAndService(ctx context.Context, namespaceService string, svc v1alpha1.HasBalancer) (string, *dynamic.Service, error) {
	service := svc.LoadBalancer()
=======
func (c configBuilder) createRef(ctx context.Context, namespaceService string, b v1alpha1.HasBalancer) (string, *dynamic.Service, error) {
	service := b.LoadBalancer()
>>>>>>> 801c5714
	namespace := namespaceOrFallback(service, namespaceService)
	switch {
	case service.Kind == "" || service.Kind == "Service":
		fullName := fullServiceName(ctx, namespace, service.Name, service.Port)
		serversLB, err := c.buildServersLB(ctx, namespace, svc)
		if err != nil {
			return "", nil, err
		}
		return fullName, serversLB, nil
	case service.Kind == "TraefikService":
		return fullServiceName(ctx, namespace, service.Name, 0), nil, nil
	default:
		return "", nil, fmt.Errorf("unsupported service kind %v", service.Kind)
	}
<<<<<<< HEAD
=======
	return fullName, nil, nil
>>>>>>> 801c5714
}

func splitSvcNameProvider(name string) (string, string) {
	parts := strings.Split(name, "@")
	provider := parts[len(parts)-1]
	svc := strings.Join(parts[:len(parts)-1], "@")
	return svc, provider
}

func fullServiceName(ctx context.Context, namespace, serviceName string, port int32) string {
	if port != 0 {
		return provider.Normalize(fmt.Sprintf("%s-%s-%d", namespace, serviceName, port))
	}

	if !strings.Contains(serviceName, "@") {
		return provider.Normalize(fmt.Sprintf("%s-%s", namespace, serviceName))
	}

	name, providerName := splitSvcNameProvider(serviceName)
	if providerName == "kubernetescrd" {
		return provider.Normalize(fmt.Sprintf("%s-%s", namespace, name))
	}

	// At this point, if namespace == "default", we do not know whether it had been
	// intentionnally set as such, or if we're simply hitting the value set by default.
	// But as it is most likely very much the latter, and we do not want to systematically log spam
	// users in that case, we skip logging whenever the namespace is "default".
	if namespace != "default" {
		log.FromContext(ctx).
			WithField(log.ServiceName, serviceName).
			Warnf("namespace %q is ignored in cross-provider context", namespace)
	}

	return provider.Normalize(name) + "@" + providerName
}

func namespaceOrFallback(lb v1alpha1.LoadBalancerSpec, fallback string) string {
	if lb.Namespace != "" {
		return lb.Namespace
	}
	return fallback
}

func getTLSHTTP(ctx context.Context, ingressRoute *v1alpha1.IngressRoute, k8sClient Client, tlsConfigs map[string]*tls.CertAndStores) error {
	if ingressRoute.Spec.TLS == nil {
		return nil
	}
	if ingressRoute.Spec.TLS.SecretName == "" {
		log.FromContext(ctx).Debugf("No secret name provided")
		return nil
	}

	configKey := ingressRoute.Namespace + "/" + ingressRoute.Spec.TLS.SecretName
	if _, tlsExists := tlsConfigs[configKey]; !tlsExists {
		tlsConf, err := getTLS(k8sClient, ingressRoute.Spec.TLS.SecretName, ingressRoute.Namespace)
		if err != nil {
			return err
		}

		tlsConfigs[configKey] = tlsConf
	}

	return nil
}<|MERGE_RESOLUTION|>--- conflicted
+++ resolved
@@ -104,11 +104,7 @@
 					continue
 				}
 			} else if len(route.Services) == 1 {
-<<<<<<< HEAD
 				fullName, serversLB, err := cb.nameAndService(ctx, ingressRoute.Namespace, route.Services[0])
-=======
-				fullName, serversLB, err := cb.createRef(ctx, ingressRoute.Namespace, route.Services[0])
->>>>>>> 801c5714
 				if err != nil {
 					logger.Error(err)
 					continue
@@ -185,11 +181,7 @@
 	var wrrsvcs []dynamic.WRRService
 
 	for _, service := range services {
-<<<<<<< HEAD
 		fullName, k8sService, err := c.nameAndService(ctx, namespace, service)
-=======
-		fullName, serviceGenerated, err := c.createRef(ctx, namespace, service)
->>>>>>> 801c5714
 		if err != nil {
 			return err
 		}
@@ -224,26 +216,18 @@
 	mirroring := tsvc.Spec.Mirroring
 	namespace := tsvc.Namespace
 
-<<<<<<< HEAD
-	fullNameMain, serviceGenerated, err := c.nameAndService(ctx, tsvc.Namespace, tsvc.Spec.Mirroring)
-=======
-	fullNameMain, serviceGenerated, err := c.createRef(ctx, tsvc.Namespace, tsvc.Spec.Mirroring)
->>>>>>> 801c5714
+	fullNameMain, k8sService, err := c.nameAndService(ctx, tsvc.Namespace, tsvc.Spec.Mirroring)
 	if err != nil {
 		return err
 	}
 
-	if serviceGenerated != nil {
-		conf[fullNameMain] = serviceGenerated
+	if k8sService != nil {
+		conf[fullNameMain] = k8sService
 	}
 
 	var mirrorServices []dynamic.MirrorService
 	for _, mirror := range mirroring.Mirrors {
-<<<<<<< HEAD
 		mirroredName, k8sService, err := c.nameAndService(ctx, namespace, mirror)
-=======
-		mirroredName, serviceGenerated, err := c.createRef(ctx, namespace, mirror)
->>>>>>> 801c5714
 		if err != nil {
 			return err
 		}
@@ -388,17 +372,12 @@
 	return servers, nil
 }
 
-<<<<<<< HEAD
 // nameAndService returns the name that should be used for the svc service in
 // the generated config. In addition, if the service is a Kubernetes one, it
 // generates and returns the configuration part for such a service, so that the
 // caller can add it to the global config map.
 func (c configBuilder) nameAndService(ctx context.Context, namespaceService string, svc v1alpha1.HasBalancer) (string, *dynamic.Service, error) {
 	service := svc.LoadBalancer()
-=======
-func (c configBuilder) createRef(ctx context.Context, namespaceService string, b v1alpha1.HasBalancer) (string, *dynamic.Service, error) {
-	service := b.LoadBalancer()
->>>>>>> 801c5714
 	namespace := namespaceOrFallback(service, namespaceService)
 	switch {
 	case service.Kind == "" || service.Kind == "Service":
@@ -413,10 +392,6 @@
 	default:
 		return "", nil, fmt.Errorf("unsupported service kind %v", service.Kind)
 	}
-<<<<<<< HEAD
-=======
-	return fullName, nil, nil
->>>>>>> 801c5714
 }
 
 func splitSvcNameProvider(name string) (string, string) {
