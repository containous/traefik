package tls

const certificateHeader = "-----BEGIN CERTIFICATE-----\n"

// +k8s:deepcopy-gen=true

// ClientAuth defines the parameters of the client authentication part of the TLS connection, if any.
type ClientAuth struct {
	CAFiles []FileOrContent `json:"caFiles,omitempty" toml:"caFiles,omitempty" yaml:"caFiles,omitempty"`
	// ClientAuthType defines the client authentication type to apply.
	// The available values are: "NoClientCert", "RequestClientCert", "VerifyClientCertIfGiven" and "RequireAndVerifyClientCert".
	ClientAuthType string `json:"clientAuthType,omitempty" toml:"clientAuthType,omitempty" yaml:"clientAuthType,omitempty"`
}

// +k8s:deepcopy-gen=true

// Options configures TLS for an entry point
type Options struct {
<<<<<<< HEAD
	MinVersion       string     `json:"minVersion,omitempty" toml:"minVersion,omitempty" yaml:"minVersion,omitempty" export:"true"`
	CipherSuites     []string   `json:"cipherSuites,omitempty" toml:"cipherSuites,omitempty" yaml:"cipherSuites,omitempty"`
	CurvePreferences []string   `json:"curvePreferences,omitempty" toml:"curvePreferences,omitempty" yaml:"curvePreferences,omitempty"`
	ClientAuth       ClientAuth `json:"clientAuth,omitempty" toml:"clientAuth,omitempty" yaml:"clientAuth,omitempty"`
	SniStrict        bool       `json:"sniStrict,omitempty" toml:"sniStrict,omitempty" yaml:"sniStrict,omitempty" export:"true"`
=======
	MinVersion   string     `json:"minVersion,omitempty" toml:"minVersion,omitempty" yaml:"minVersion,omitempty" export:"true"`
	MaxVersion   string     `json:"maxVersion,omitempty" toml:"maxVersion,omitempty" yaml:"maxVersion,omitempty" export:"true"`
	CipherSuites []string   `json:"cipherSuites,omitempty" toml:"cipherSuites,omitempty" yaml:"cipherSuites,omitempty"`
	ClientAuth   ClientAuth `json:"clientAuth,omitempty" toml:"clientAuth,omitempty" yaml:"clientAuth,omitempty"`
	SniStrict    bool       `json:"sniStrict,omitempty" toml:"sniStrict,omitempty" yaml:"sniStrict,omitempty" export:"true"`
>>>>>>> c5ec12cd
}

// +k8s:deepcopy-gen=true

// Store holds the options for a given Store
type Store struct {
	DefaultCertificate *Certificate `json:"defaultCertificate,omitempty" toml:"defaultCertificate,omitempty" yaml:"defaultCertificate,omitempty"`
}

// +k8s:deepcopy-gen=true

// CertAndStores allows mapping a TLS certificate to a list of entry points.
type CertAndStores struct {
	Certificate `yaml:",inline"`
	Stores      []string `json:"stores,omitempty" toml:"stores,omitempty" yaml:"stores,omitempty"`
}<|MERGE_RESOLUTION|>--- conflicted
+++ resolved
@@ -16,19 +16,12 @@
 
 // Options configures TLS for an entry point
 type Options struct {
-<<<<<<< HEAD
 	MinVersion       string     `json:"minVersion,omitempty" toml:"minVersion,omitempty" yaml:"minVersion,omitempty" export:"true"`
+	MaxVersion       string     `json:"maxVersion,omitempty" toml:"maxVersion,omitempty" yaml:"maxVersion,omitempty" export:"true"`
 	CipherSuites     []string   `json:"cipherSuites,omitempty" toml:"cipherSuites,omitempty" yaml:"cipherSuites,omitempty"`
 	CurvePreferences []string   `json:"curvePreferences,omitempty" toml:"curvePreferences,omitempty" yaml:"curvePreferences,omitempty"`
 	ClientAuth       ClientAuth `json:"clientAuth,omitempty" toml:"clientAuth,omitempty" yaml:"clientAuth,omitempty"`
 	SniStrict        bool       `json:"sniStrict,omitempty" toml:"sniStrict,omitempty" yaml:"sniStrict,omitempty" export:"true"`
-=======
-	MinVersion   string     `json:"minVersion,omitempty" toml:"minVersion,omitempty" yaml:"minVersion,omitempty" export:"true"`
-	MaxVersion   string     `json:"maxVersion,omitempty" toml:"maxVersion,omitempty" yaml:"maxVersion,omitempty" export:"true"`
-	CipherSuites []string   `json:"cipherSuites,omitempty" toml:"cipherSuites,omitempty" yaml:"cipherSuites,omitempty"`
-	ClientAuth   ClientAuth `json:"clientAuth,omitempty" toml:"clientAuth,omitempty" yaml:"clientAuth,omitempty"`
-	SniStrict    bool       `json:"sniStrict,omitempty" toml:"sniStrict,omitempty" yaml:"sniStrict,omitempty" export:"true"`
->>>>>>> c5ec12cd
 }
 
 // +k8s:deepcopy-gen=true
