package server

import (
	"context"
	"crypto/tls"
	"crypto/x509"
	"encoding/json"
	"errors"
	"io/ioutil"
	"net/http"
	"net/url"
	"os"
	"os/signal"
	"reflect"
	"regexp"
	"sort"
	"sync"
	"syscall"
	"time"

	"github.com/codegangsta/negroni"
	"github.com/containous/mux"
	"github.com/containous/traefik/cluster"
	"github.com/containous/traefik/healthcheck"
	"github.com/containous/traefik/log"
	"github.com/containous/traefik/middlewares"
	"github.com/containous/traefik/middlewares/accesslog"
	"github.com/containous/traefik/provider"
	"github.com/containous/traefik/safe"
	"github.com/containous/traefik/types"
	"github.com/streamrail/concurrent-map"
	"github.com/vulcand/oxy/cbreaker"
	"github.com/vulcand/oxy/connlimit"
	"github.com/vulcand/oxy/forward"
	"github.com/vulcand/oxy/roundrobin"
	"github.com/vulcand/oxy/utils"
)

var oxyLogger = &OxyLogger{}

// Server is the reverse-proxy/load-balancer engine
type Server struct {
	serverEntryPoints          serverEntryPoints
	configurationChan          chan types.ConfigMessage
	configurationValidatedChan chan types.ConfigMessage
	signals                    chan os.Signal
	stopChan                   chan bool
	providers                  []provider.Provider
	currentConfigurations      safe.Safe
	globalConfiguration        GlobalConfiguration
	accessLoggerMiddleware     *accesslog.LogHandler
	routinesPool               *safe.Pool
	leadership                 *cluster.Leadership
}

type serverEntryPoints map[string]*serverEntryPoint

type serverEntryPoint struct {
	httpServer *http.Server
	httpRouter *middlewares.HandlerSwitcher
}

type serverRoute struct {
	route              *mux.Route
	stripPrefixes      []string
	stripPrefixesRegex []string
	addPrefix          string
	replacePath        string
}

// NewServer returns an initialized Server.
func NewServer(globalConfiguration GlobalConfiguration) *Server {
	server := new(Server)

	server.serverEntryPoints = make(map[string]*serverEntryPoint)
	server.configurationChan = make(chan types.ConfigMessage, 100)
	server.configurationValidatedChan = make(chan types.ConfigMessage, 100)
	server.signals = make(chan os.Signal, 1)
	server.stopChan = make(chan bool, 1)
	server.providers = []provider.Provider{}
	signal.Notify(server.signals, syscall.SIGINT, syscall.SIGTERM)
	currentConfigurations := make(configs)
	server.currentConfigurations.Set(currentConfigurations)
	server.globalConfiguration = globalConfiguration
	server.routinesPool = safe.NewPool(context.Background())
	if globalConfiguration.Cluster != nil {
		// leadership creation if cluster mode
		server.leadership = cluster.NewLeadership(server.routinesPool.Ctx(), globalConfiguration.Cluster)
	}

	if globalConfiguration.AccessLogsFile != "" {
		globalConfiguration.AccessLog = &types.AccessLog{FilePath: globalConfiguration.AccessLogsFile, Format: accesslog.CommonFormat}
	}

	if globalConfiguration.AccessLog != nil {
		var err error
		server.accessLoggerMiddleware, err = accesslog.NewLogHandler(globalConfiguration.AccessLog)
		if err != nil {
			log.Warnf("Unable to create log handler: %s", err)
		}
	}
	return server
}

// Start starts the server.
func (server *Server) Start() {
	server.startHTTPServers()
	server.startLeadership()
	server.routinesPool.Go(func(stop chan bool) {
		server.listenProviders(stop)
	})
	server.routinesPool.Go(func(stop chan bool) {
		server.listenConfigurations(stop)
	})
	server.configureProviders()
	server.startProviders()
	go server.listenSignals()
}

// Wait blocks until server is shutted down.
func (server *Server) Wait() {
	<-server.stopChan
}

// Stop stops the server
func (server *Server) Stop() {
	defer log.Info("Server stopped")
	var wg sync.WaitGroup
	for sepn, sep := range server.serverEntryPoints {
		wg.Add(1)
		go func(serverEntryPointName string, serverEntryPoint *serverEntryPoint) {
			defer wg.Done()
			graceTimeOut := time.Duration(server.globalConfiguration.GraceTimeOut)
			ctx, cancel := context.WithTimeout(context.Background(), graceTimeOut)
			log.Debugf("Waiting %s seconds before killing connections on entrypoint %s...", graceTimeOut, serverEntryPointName)
			if err := serverEntryPoint.httpServer.Shutdown(ctx); err != nil {
				log.Debugf("Wait is over due to: %s", err)
				serverEntryPoint.httpServer.Close()
			}
			cancel()
			log.Debugf("Entrypoint %s closed", serverEntryPointName)
		}(sepn, sep)
	}
	wg.Wait()
	server.stopChan <- true
}

// Close destroys the server
func (server *Server) Close() {
	ctx, cancel := context.WithTimeout(context.Background(), time.Duration(server.globalConfiguration.GraceTimeOut))
	go func(ctx context.Context) {
		<-ctx.Done()
		if ctx.Err() == context.Canceled {
			return
		} else if ctx.Err() == context.DeadlineExceeded {
			log.Warn("Timeout while stopping traefik, killing instance ✝")
			os.Exit(1)
		}
	}(ctx)
	server.stopLeadership()
	server.routinesPool.Cleanup()
	close(server.configurationChan)
	close(server.configurationValidatedChan)
	signal.Stop(server.signals)
	close(server.signals)
	close(server.stopChan)
	if server.accessLoggerMiddleware != nil {
		if err := server.accessLoggerMiddleware.Close(); err != nil {
			log.Errorf("Error closing access log file: %s", err)
		}
	}
	cancel()
}

func (server *Server) startLeadership() {
	if server.leadership != nil {
		server.leadership.Participate(server.routinesPool)
	}
}

func (server *Server) stopLeadership() {
	if server.leadership != nil {
		server.leadership.Stop()
	}
}

func (server *Server) startHTTPServers() {
	server.serverEntryPoints = server.buildEntryPoints(server.globalConfiguration)

	for newServerEntryPointName, newServerEntryPoint := range server.serverEntryPoints {
		serverMiddlewares := []negroni.Handler{middlewares.NegroniRecoverHandler(), metrics}
		if server.accessLoggerMiddleware != nil {
			serverMiddlewares = append(serverMiddlewares, server.accessLoggerMiddleware)
		}
		metrics := newMetrics(server.globalConfiguration, newServerEntryPointName)
		if metrics != nil {
			serverMiddlewares = append(serverMiddlewares, middlewares.NewMetricsWrapper(metrics))
		}
		if server.globalConfiguration.Web != nil && server.globalConfiguration.Web.Statistics != nil {
			statsRecorder = middlewares.NewStatsRecorder(server.globalConfiguration.Web.Statistics.RecentErrors)
			serverMiddlewares = append(serverMiddlewares, statsRecorder)
		}
		if server.globalConfiguration.EntryPoints[newServerEntryPointName].Auth != nil {
			authMiddleware, err := middlewares.NewAuthenticator(server.globalConfiguration.EntryPoints[newServerEntryPointName].Auth)
			if err != nil {
				log.Fatal("Error starting server: ", err)
			}
			serverMiddlewares = append(serverMiddlewares, authMiddleware)
		}
		if server.globalConfiguration.EntryPoints[newServerEntryPointName].Compress {
			serverMiddlewares = append(serverMiddlewares, &middlewares.Compress{})
		}
		newsrv, err := server.prepareServer(newServerEntryPointName, newServerEntryPoint.httpRouter, server.globalConfiguration.EntryPoints[newServerEntryPointName], serverMiddlewares...)
		if err != nil {
			log.Fatal("Error preparing server: ", err)
		}
		serverEntryPoint := server.serverEntryPoints[newServerEntryPointName]
		serverEntryPoint.httpServer = newsrv
		go server.startServer(serverEntryPoint.httpServer, server.globalConfiguration)
	}
}

func (server *Server) listenProviders(stop chan bool) {
	lastReceivedConfiguration := safe.New(time.Unix(0, 0))
	lastConfigs := cmap.New()
	for {
		select {
		case <-stop:
			return
		case configMsg, ok := <-server.configurationChan:
			if !ok {
				return
			}
			server.defaultConfigurationValues(configMsg.Configuration)
			currentConfigurations := server.currentConfigurations.Get().(configs)
			jsonConf, _ := json.Marshal(configMsg.Configuration)
			log.Debugf("Configuration received from provider %s: %s", configMsg.ProviderName, string(jsonConf))
			if configMsg.Configuration == nil || configMsg.Configuration.Backends == nil && configMsg.Configuration.Frontends == nil {
				log.Infof("Skipping empty Configuration for provider %s", configMsg.ProviderName)
			} else if reflect.DeepEqual(currentConfigurations[configMsg.ProviderName], configMsg.Configuration) {
				log.Infof("Skipping same configuration for provider %s", configMsg.ProviderName)
			} else {
				lastConfigs.Set(configMsg.ProviderName, &configMsg)
				lastReceivedConfigurationValue := lastReceivedConfiguration.Get().(time.Time)
				providersThrottleDuration := time.Duration(server.globalConfiguration.ProvidersThrottleDuration)
				if time.Now().After(lastReceivedConfigurationValue.Add(providersThrottleDuration)) {
					log.Debugf("Last %s config received more than %s, OK", configMsg.ProviderName, server.globalConfiguration.ProvidersThrottleDuration.String())
					// last config received more than n s ago
					server.configurationValidatedChan <- configMsg
				} else {
					log.Debugf("Last %s config received less than %s, waiting...", configMsg.ProviderName, server.globalConfiguration.ProvidersThrottleDuration.String())
					safe.Go(func() {
						<-time.After(providersThrottleDuration)
						lastReceivedConfigurationValue := lastReceivedConfiguration.Get().(time.Time)
						if time.Now().After(lastReceivedConfigurationValue.Add(time.Duration(providersThrottleDuration))) {
							log.Debugf("Waited for %s config, OK", configMsg.ProviderName)
							if lastConfig, ok := lastConfigs.Get(configMsg.ProviderName); ok {
								server.configurationValidatedChan <- *lastConfig.(*types.ConfigMessage)
							}
						}
					})
				}
				lastReceivedConfiguration.Set(time.Now())
			}
		}
	}
}

func (server *Server) defaultConfigurationValues(configuration *types.Configuration) {
	if configuration == nil || configuration.Frontends == nil {
		return
	}
	server.configureFrontends(configuration.Frontends)
	server.configureBackends(configuration.Backends)
}

func (server *Server) listenConfigurations(stop chan bool) {
	for {
		select {
		case <-stop:
			return
		case configMsg, ok := <-server.configurationValidatedChan:
			if !ok {
				return
			}
			currentConfigurations := server.currentConfigurations.Get().(configs)

			// Copy configurations to new map so we don't change current if LoadConfig fails
			newConfigurations := make(configs)
			for k, v := range currentConfigurations {
				newConfigurations[k] = v
			}
			newConfigurations[configMsg.ProviderName] = configMsg.Configuration

			newServerEntryPoints, err := server.loadConfig(newConfigurations, server.globalConfiguration)
			if err == nil {
				for newServerEntryPointName, newServerEntryPoint := range newServerEntryPoints {
					server.serverEntryPoints[newServerEntryPointName].httpRouter.UpdateHandler(newServerEntryPoint.httpRouter.GetHandler())
					log.Infof("Server configuration reloaded on %s", server.serverEntryPoints[newServerEntryPointName].httpServer.Addr)
				}
				server.currentConfigurations.Set(newConfigurations)
				server.postLoadConfig()
			} else {
				log.Error("Error loading new configuration, aborted ", err)
			}
		}
	}
}

func (server *Server) postLoadConfig() {
	if server.globalConfiguration.ACME == nil {
		return
	}
	if server.leadership != nil && !server.leadership.IsLeader() {
		return
	}
	if server.globalConfiguration.ACME.OnHostRule {
		currentConfigurations := server.currentConfigurations.Get().(configs)
		for _, configuration := range currentConfigurations {
			for _, frontend := range configuration.Frontends {

				// check if one of the frontend entrypoints is configured with TLS
				// and is configured with ACME
				ACMEEnabled := false
				for _, entrypoint := range frontend.EntryPoints {
					if server.globalConfiguration.ACME.EntryPoint == entrypoint && server.globalConfiguration.EntryPoints[entrypoint].TLS != nil {
						ACMEEnabled = true
						break
					}
				}

				if ACMEEnabled {
					for _, route := range frontend.Routes {
						rules := Rules{}
						domains, err := rules.ParseDomains(route.Rule)
						if err != nil {
							log.Errorf("Error parsing domains: %v", err)
						} else {
							server.globalConfiguration.ACME.LoadCertificateForDomains(domains)
						}
					}
				}
			}
		}
	}
}

func (server *Server) configureProviders() {
	// configure providers
	if server.globalConfiguration.Docker != nil {
		server.providers = append(server.providers, server.globalConfiguration.Docker)
	}
	if server.globalConfiguration.Marathon != nil {
		server.providers = append(server.providers, server.globalConfiguration.Marathon)
	}
	if server.globalConfiguration.File != nil {
		server.providers = append(server.providers, server.globalConfiguration.File)
	}
	if server.globalConfiguration.Web != nil {
		server.globalConfiguration.Web.server = server
		server.providers = append(server.providers, server.globalConfiguration.Web)
	}
	if server.globalConfiguration.Consul != nil {
		server.providers = append(server.providers, server.globalConfiguration.Consul)
	}
	if server.globalConfiguration.ConsulCatalog != nil {
		server.providers = append(server.providers, server.globalConfiguration.ConsulCatalog)
	}
	if server.globalConfiguration.Etcd != nil {
		server.providers = append(server.providers, server.globalConfiguration.Etcd)
	}
	if server.globalConfiguration.Zookeeper != nil {
		server.providers = append(server.providers, server.globalConfiguration.Zookeeper)
	}
	if server.globalConfiguration.Boltdb != nil {
		server.providers = append(server.providers, server.globalConfiguration.Boltdb)
	}
	if server.globalConfiguration.Kubernetes != nil {
		server.providers = append(server.providers, server.globalConfiguration.Kubernetes)
	}
	if server.globalConfiguration.Mesos != nil {
		server.providers = append(server.providers, server.globalConfiguration.Mesos)
	}
	if server.globalConfiguration.Eureka != nil {
		server.providers = append(server.providers, server.globalConfiguration.Eureka)
	}
	if server.globalConfiguration.ECS != nil {
		server.providers = append(server.providers, server.globalConfiguration.ECS)
	}
	if server.globalConfiguration.Rancher != nil {
		server.providers = append(server.providers, server.globalConfiguration.Rancher)
	}
	if server.globalConfiguration.DynamoDB != nil {
		server.providers = append(server.providers, server.globalConfiguration.DynamoDB)
	}
}

func (server *Server) startProviders() {
	// start providers
	for _, provider := range server.providers {
		providerType := reflect.TypeOf(provider)
		jsonConf, _ := json.Marshal(provider)
		log.Infof("Starting provider %v %s", providerType, jsonConf)
		currentProvider := provider
		safe.Go(func() {
			err := currentProvider.Provide(server.configurationChan, server.routinesPool, server.globalConfiguration.Constraints)
			if err != nil {
				log.Errorf("Error starting provider %v: %s", providerType, err)
			}
		})
	}
}

func (server *Server) listenSignals() {
	sig := <-server.signals
	log.Infof("I have to go... %+v", sig)
	log.Info("Stopping server")
	server.Stop()
}

func createClientTLSConfig(tlsOption *TLS) (*tls.Config, error) {
	if tlsOption == nil {
		return nil, errors.New("no TLS provided")
	}

	config, err := tlsOption.Certificates.CreateTLSConfig()
	if err != nil {
		return nil, err
	}

	if len(tlsOption.ClientCAFiles) > 0 {
		pool := x509.NewCertPool()
		for _, caFile := range tlsOption.ClientCAFiles {
			data, err := ioutil.ReadFile(caFile)
			if err != nil {
				return nil, err
			}
			if !pool.AppendCertsFromPEM(data) {
				return nil, errors.New("invalid certificate(s) in " + caFile)
			}
		}
		config.RootCAs = pool
	}
	config.BuildNameToCertificate()
	return config, nil
}

// creates a TLS config that allows terminating HTTPS for multiple domains using SNI
func (server *Server) createTLSConfig(entryPointName string, tlsOption *TLS, router *middlewares.HandlerSwitcher) (*tls.Config, error) {
	if tlsOption == nil {
		return nil, nil
	}

	config, err := tlsOption.Certificates.CreateTLSConfig()
	if err != nil {
		return nil, err
	}

	// ensure http2 enabled
	config.NextProtos = []string{"h2", "http/1.1"}

	if len(tlsOption.ClientCAFiles) > 0 {
		pool := x509.NewCertPool()
		for _, caFile := range tlsOption.ClientCAFiles {
			data, err := ioutil.ReadFile(caFile)
			if err != nil {
				return nil, err
			}
			ok := pool.AppendCertsFromPEM(data)
			if !ok {
				return nil, errors.New("invalid certificate(s) in " + caFile)
			}
		}
		config.ClientCAs = pool
		config.ClientAuth = tls.RequireAndVerifyClientCert
	}

	if server.globalConfiguration.ACME != nil {
		if _, ok := server.serverEntryPoints[server.globalConfiguration.ACME.EntryPoint]; ok {
			if entryPointName == server.globalConfiguration.ACME.EntryPoint {
				checkOnDemandDomain := func(domain string) bool {
					routeMatch := &mux.RouteMatch{}
					router := router.GetHandler()
					match := router.Match(&http.Request{URL: &url.URL{}, Host: domain}, routeMatch)
					if match && routeMatch.Route != nil {
						return true
					}
					return false
				}
				if server.leadership == nil {
					err := server.globalConfiguration.ACME.CreateLocalConfig(config, checkOnDemandDomain)
					if err != nil {
						return nil, err
					}
				} else {
					err := server.globalConfiguration.ACME.CreateClusterConfig(server.leadership, config, checkOnDemandDomain)
					if err != nil {
						return nil, err
					}
				}
			}
		} else {
			return nil, errors.New("Unknown entrypoint " + server.globalConfiguration.ACME.EntryPoint + " for ACME configuration")
		}
	}
	if len(config.Certificates) == 0 {
		return nil, errors.New("No certificates found for TLS entrypoint " + entryPointName)
	}
	// BuildNameToCertificate parses the CommonName and SubjectAlternateName fields
	// in each certificate and populates the config.NameToCertificate map.
	config.BuildNameToCertificate()
	//Set the minimum TLS version if set in the config TOML
	if minConst, exists := minVersion[server.globalConfiguration.EntryPoints[entryPointName].TLS.MinVersion]; exists {
		config.PreferServerCipherSuites = true
		config.MinVersion = minConst
	}
	//Set the list of CipherSuites if set in the config TOML
	if server.globalConfiguration.EntryPoints[entryPointName].TLS.CipherSuites != nil {
		//if our list of CipherSuites is defined in the entrypoint config, we can re-initilize the suites list as empty
		config.CipherSuites = make([]uint16, 0)
		for _, cipher := range server.globalConfiguration.EntryPoints[entryPointName].TLS.CipherSuites {
			if cipherConst, exists := cipherSuites[cipher]; exists {
				config.CipherSuites = append(config.CipherSuites, cipherConst)
			} else {
				//CipherSuite listed in the toml does not exist in our listed
				return nil, errors.New("Invalid CipherSuite: " + cipher)
			}
		}
	}

	return config, nil
}

func (server *Server) startServer(srv *http.Server, globalConfiguration GlobalConfiguration) {
	log.Infof("Starting server on %s", srv.Addr)
	var err error
	if srv.TLSConfig != nil {
		err = srv.ListenAndServeTLS("", "")
	} else {
		err = srv.ListenAndServe()
	}
	if err != nil {
		log.Error("Error creating server: ", err)
	}
}

func (server *Server) prepareServer(entryPointName string, router *middlewares.HandlerSwitcher, entryPoint *EntryPoint, middlewares ...negroni.Handler) (*http.Server, error) {
	log.Infof("Preparing server %s %+v", entryPointName, entryPoint)
	// middlewares
	var negroni = negroni.New()
	for _, middleware := range middlewares {
		negroni.Use(middleware)
	}
	negroni.UseHandler(router)
	tlsConfig, err := server.createTLSConfig(entryPointName, entryPoint.TLS, router)
	if err != nil {
		log.Errorf("Error creating TLS config: %s", err)
		return nil, err
	}

	return &http.Server{
		Addr:        entryPoint.Address,
		Handler:     negroni,
		TLSConfig:   tlsConfig,
		IdleTimeout: time.Duration(server.globalConfiguration.IdleTimeout),
	}, nil
}

func (server *Server) buildEntryPoints(globalConfiguration GlobalConfiguration) map[string]*serverEntryPoint {
	serverEntryPoints := make(map[string]*serverEntryPoint)
	for entryPointName := range globalConfiguration.EntryPoints {
		router := server.buildDefaultHTTPRouter()
		serverEntryPoints[entryPointName] = &serverEntryPoint{
			httpRouter: middlewares.NewHandlerSwitcher(router),
		}
	}
	return serverEntryPoints
}

// clientTLSRoundTripper is used for forwarding client authentication to
// backend server
func clientTLSRoundTripper(config *tls.Config) http.RoundTripper {
	if config == nil {
		return http.DefaultTransport
	}
	return &http.Transport{
		TLSClientConfig: config,
	}
}

// LoadConfig returns a new gorilla.mux Route from the specified global configuration and the dynamic
// provider configurations.
func (server *Server) loadConfig(configurations configs, globalConfiguration GlobalConfiguration) (map[string]*serverEntryPoint, error) {
	serverEntryPoints := server.buildEntryPoints(globalConfiguration)
	redirectHandlers := make(map[string]negroni.Handler)
	backends := map[string]http.Handler{}
	backendsHealthcheck := map[string]*healthcheck.BackendHealthCheck{}

	for _, configuration := range configurations {
		frontendNames := sortedFrontendNamesForConfig(configuration)
	frontend:
		for _, frontendName := range frontendNames {
			frontend := configuration.Frontends[frontendName]

			log.Debugf("Creating frontend %s", frontendName)

			if len(frontend.EntryPoints) == 0 {
				log.Errorf("No entrypoint defined for frontend %s, defaultEntryPoints:%s", frontendName, globalConfiguration.DefaultEntryPoints)
				log.Errorf("Skipping frontend %s...", frontendName)
				continue frontend
			}

			for _, entryPointName := range frontend.EntryPoints {
				log.Debugf("Wiring frontend %s to entryPoint %s", frontendName, entryPointName)
				if _, ok := serverEntryPoints[entryPointName]; !ok {
					log.Errorf("Undefined entrypoint '%s' for frontend %s", entryPointName, frontendName)
					log.Errorf("Skipping frontend %s...", frontendName)
					continue frontend
				}

				newServerRoute := &serverRoute{route: serverEntryPoints[entryPointName].httpRouter.GetHandler().NewRoute().Name(frontendName)}
				for routeName, route := range frontend.Routes {
					err := getRoute(newServerRoute, &route)
					if err != nil {
						log.Errorf("Error creating route for frontend %s: %v", frontendName, err)
						log.Errorf("Skipping frontend %s...", frontendName)
						continue frontend
					}
					log.Debugf("Creating route %s %s", routeName, route.Rule)
				}

				entryPoint := globalConfiguration.EntryPoints[entryPointName]
				negroni := negroni.New()
				if entryPoint.Redirect != nil {
					if redirectHandlers[entryPointName] != nil {
						negroni.Use(redirectHandlers[entryPointName])
					} else if handler, err := server.loadEntryPointConfig(entryPointName, entryPoint); err != nil {
						log.Errorf("Error loading entrypoint configuration for frontend %s: %v", frontendName, err)
						log.Errorf("Skipping frontend %s...", frontendName)
						continue frontend
					} else {
						if server.accessLoggerMiddleware != nil {
							saveFrontend := accesslog.NewSaveNegroniFrontend(handler, frontendName)
							negroni.Use(saveFrontend)
							redirectHandlers[entryPointName] = saveFrontend
						} else {
							negroni.Use(handler)
							redirectHandlers[entryPointName] = handler
						}
					}
				}
				if backends[entryPointName+frontend.Backend] == nil {
					log.Debugf("Creating backend %s", frontend.Backend)

					var (
						tlsConfig *tls.Config
						err       error
						lb        http.Handler
					)

					if frontend.PassTLSCert {
						tlsConfig, err = createClientTLSConfig(entryPoint.TLS)
						if err != nil {
							log.Errorf("Failed to create TLS config for frontend %s: %v", frontendName, err)
							continue frontend
						}
					}

					// passing nil will use the roundtripper http.DefaultTransport
					rt := clientTLSRoundTripper(tlsConfig)

					fwd, err := forward.New(forward.Logger(oxyLogger), forward.PassHostHeader(frontend.PassHostHeader), forward.RoundTripper(rt))
					if err != nil {
						log.Errorf("Error creating forwarder for frontend %s: %v", frontendName, err)
						log.Errorf("Skipping frontend %s...", frontendName)
						continue frontend
					}

					var rr *roundrobin.RoundRobin
					var saveFrontend http.Handler
					if server.accessLoggerMiddleware != nil {
						saveBackend := accesslog.NewSaveBackend(fwd, frontend.Backend)
						saveFrontend = accesslog.NewSaveFrontend(saveBackend, frontendName)
						rr, _ = roundrobin.New(saveFrontend)
					} else {
						rr, _ = roundrobin.New(fwd)
					}

					if configuration.Backends[frontend.Backend] == nil {
						log.Errorf("Undefined backend '%s' for frontend %s", frontend.Backend, frontendName)
						log.Errorf("Skipping frontend %s...", frontendName)
						continue frontend
					}

					lbMethod, err := types.NewLoadBalancerMethod(configuration.Backends[frontend.Backend].LoadBalancer)
					if err != nil {
						log.Errorf("Error loading load balancer method '%+v' for frontend %s: %v", configuration.Backends[frontend.Backend].LoadBalancer, frontendName, err)
						log.Errorf("Skipping frontend %s...", frontendName)
						continue frontend
					}

					stickysession := configuration.Backends[frontend.Backend].LoadBalancer.Sticky
					cookiename := "_TRAEFIK_BACKEND_" + frontend.Backend
					var sticky *roundrobin.StickySession

					if stickysession {
						sticky = roundrobin.NewStickySession(cookiename)
					}

					switch lbMethod {
					case types.Drr:
						log.Debugf("Creating load-balancer drr")
						rebalancer, _ := roundrobin.NewRebalancer(rr, roundrobin.RebalancerLogger(oxyLogger))
						if stickysession {
							log.Debugf("Sticky session with cookie %v", cookiename)
							rebalancer, _ = roundrobin.NewRebalancer(rr, roundrobin.RebalancerLogger(oxyLogger), roundrobin.RebalancerStickySession(sticky))
						}
						lb = rebalancer
						for serverName, server := range configuration.Backends[frontend.Backend].Servers {
							url, err := url.Parse(server.URL)
							if err != nil {
								log.Errorf("Error parsing server URL %s: %v", server.URL, err)
								log.Errorf("Skipping frontend %s...", frontendName)
								continue frontend
							}
							log.Debugf("Creating server %s at %s with weight %d", serverName, url.String(), server.Weight)
							if err := rebalancer.UpsertServer(url, roundrobin.Weight(server.Weight)); err != nil {
								log.Errorf("Error adding server %s to load balancer: %v", server.URL, err)
								log.Errorf("Skipping frontend %s...", frontendName)
								continue frontend
							}
							hcOpts := parseHealthCheckOptions(rebalancer, frontend.Backend, configuration.Backends[frontend.Backend].HealthCheck, globalConfiguration.HealthCheck)
							if hcOpts != nil {
								log.Debugf("Setting up backend health check %s", *hcOpts)
								backendsHealthcheck[frontend.Backend] = healthcheck.NewBackendHealthCheck(*hcOpts)
							}
						}
					case types.Wrr:
						log.Debugf("Creating load-balancer wrr")
						if stickysession {
							log.Debugf("Sticky session with cookie %v", cookiename)
							if server.accessLoggerMiddleware != nil {
								rr, _ = roundrobin.New(saveFrontend, roundrobin.EnableStickySession(sticky))
							} else {
								rr, _ = roundrobin.New(fwd, roundrobin.EnableStickySession(sticky))
							}
						}
						lb = rr
						for serverName, server := range configuration.Backends[frontend.Backend].Servers {
							url, err := url.Parse(server.URL)
							if err != nil {
								log.Errorf("Error parsing server URL %s: %v", server.URL, err)
								log.Errorf("Skipping frontend %s...", frontendName)
								continue frontend
							}
							log.Debugf("Creating server %s at %s with weight %d", serverName, url.String(), server.Weight)
							if err := rr.UpsertServer(url, roundrobin.Weight(server.Weight)); err != nil {
								log.Errorf("Error adding server %s to load balancer: %v", server.URL, err)
								log.Errorf("Skipping frontend %s...", frontendName)
								continue frontend
							}
						}
						hcOpts := parseHealthCheckOptions(rr, frontend.Backend, configuration.Backends[frontend.Backend].HealthCheck, globalConfiguration.HealthCheck)
						if hcOpts != nil {
							log.Debugf("Setting up backend health check %s", *hcOpts)
							backendsHealthcheck[frontend.Backend] = healthcheck.NewBackendHealthCheck(*hcOpts)
						}
					}

					if len(frontend.Errors) > 0 {
						for _, errorPage := range frontend.Errors {
							if configuration.Backends[errorPage.Backend] != nil && configuration.Backends[errorPage.Backend].Servers["error"].URL != "" {
								errorPageHandler, err := middlewares.NewErrorPagesHandler(errorPage, configuration.Backends[errorPage.Backend].Servers["error"].URL)
								if err != nil {
									log.Errorf("Error creating custom error page middleware, %v", err)
								} else {
									negroni.Use(errorPageHandler)
								}
							}
						}
					}

					maxConns := configuration.Backends[frontend.Backend].MaxConn
					if maxConns != nil && maxConns.Amount != 0 {
						extractFunc, err := utils.NewExtractor(maxConns.ExtractorFunc)
						if err != nil {
							log.Errorf("Error creating connlimit: %v", err)
							log.Errorf("Skipping frontend %s...", frontendName)
							continue frontend
						}
						log.Debugf("Creating load-balancer connlimit")
						lb, err = connlimit.New(lb, extractFunc, maxConns.Amount, connlimit.Logger(oxyLogger))
						if err != nil {
							log.Errorf("Error creating connlimit: %v", err)
							log.Errorf("Skipping frontend %s...", frontendName)
							continue frontend
						}
					}

					metrics := newMetrics(server.globalConfiguration, frontend.Backend)

					if globalConfiguration.Retry != nil {
						retryListener := middlewares.NewMetricsRetryListener(metrics)
						lb = registerRetryMiddleware(lb, globalConfiguration, configuration, frontend.Backend, retryListener)
					}
					if metrics != nil {
						negroni.Use(middlewares.NewMetricsWrapper(metrics))
					}

					ipWhitelistMiddleware, err := configureIPWhitelistMiddleware(frontend.WhitelistSourceRange)
					if err != nil {
						log.Fatalf("Error creating IP Whitelister: %s", err)
					} else if ipWhitelistMiddleware != nil {
						negroni.Use(ipWhitelistMiddleware)
						log.Infof("Configured IP Whitelists: %s", frontend.WhitelistSourceRange)
					}

					if len(frontend.BasicAuth) > 0 {
						users := types.Users{}
						for _, user := range frontend.BasicAuth {
							users = append(users, user)
						}

						auth := &types.Auth{}
						auth.Basic = &types.Basic{
							Users: users,
						}
						authMiddleware, err := middlewares.NewAuthenticator(auth)
						if err != nil {
							log.Errorf("Error creating Auth: %s", err)
						} else {
							negroni.Use(authMiddleware)
						}
					}

<<<<<<< HEAD
=======
					if frontend.Headers.HasCustomHeadersDefined() {
						headerMiddleware := middlewares.NewHeaderFromStruct(frontend.Headers)
						log.Debugf("Adding header middleware for frontend %s", frontendName)
						negroni.Use(headerMiddleware)
					}
					if frontend.Headers.HasSecureHeadersDefined() {
						secureMiddleware := middlewares.NewSecure(frontend.Headers)
						log.Debugf("Adding secure middleware for frontend %s", frontendName)
						negroni.UseFunc(secureMiddleware.HandlerFuncWithNext)
					}

>>>>>>> f275e4ad
					if configuration.Backends[frontend.Backend].CircuitBreaker != nil {
						log.Debugf("Creating circuit breaker %s", configuration.Backends[frontend.Backend].CircuitBreaker.Expression)
						cbreaker, err := middlewares.NewCircuitBreaker(lb, configuration.Backends[frontend.Backend].CircuitBreaker.Expression, cbreaker.Logger(oxyLogger))
						if err != nil {
							log.Errorf("Error creating circuit breaker: %v", err)
							log.Errorf("Skipping frontend %s...", frontendName)
							continue frontend
						}
						negroni.Use(cbreaker)
					} else {
						negroni.UseHandler(lb)
					}
					backends[entryPointName+frontend.Backend] = negroni
				} else {
					log.Debugf("Reusing backend %s", frontend.Backend)
				}
				if frontend.Priority > 0 {
					newServerRoute.route.Priority(frontend.Priority)
				}
				server.wireFrontendBackend(newServerRoute, backends[entryPointName+frontend.Backend])

				err := newServerRoute.route.GetError()
				if err != nil {
					log.Errorf("Error building route: %s", err)
				}
			}
		}
	}
	healthcheck.GetHealthCheck().SetBackendsConfiguration(server.routinesPool.Ctx(), backendsHealthcheck)
	//sort routes
	for _, serverEntryPoint := range serverEntryPoints {
		serverEntryPoint.httpRouter.GetHandler().SortRoutes()
	}
	return serverEntryPoints, nil
}

func configureIPWhitelistMiddleware(whitelistSourceRanges []string) (negroni.Handler, error) {
	if len(whitelistSourceRanges) > 0 {
		ipSourceRanges := whitelistSourceRanges
		ipWhitelistMiddleware, err := middlewares.NewIPWhitelister(ipSourceRanges)

		if err != nil {
			return nil, err
		}

		return ipWhitelistMiddleware, nil
	}

	return nil, nil
}

func (server *Server) wireFrontendBackend(serverRoute *serverRoute, handler http.Handler) {
	// path replace - This needs to always be the very last on the handler chain (first in the order in this function)
	// -- Replacing Path should happen at the very end of the Modifier chain, after all the Matcher+Modifiers ran
	if len(serverRoute.replacePath) > 0 {
		handler = &middlewares.ReplacePath{
			Path:    serverRoute.replacePath,
			Handler: handler,
		}
	}

	// add prefix - This needs to always be right before ReplacePath on the chain (second in order in this function)
	// -- Adding Path Prefix should happen after all *Strip Matcher+Modifiers ran, but before Replace (in case it's configured)
	if len(serverRoute.addPrefix) > 0 {
		handler = &middlewares.AddPrefix{
			Prefix:  serverRoute.addPrefix,
			Handler: handler,
		}
	}

	// strip prefix
	if len(serverRoute.stripPrefixes) > 0 {
		handler = &middlewares.StripPrefix{
			Prefixes: serverRoute.stripPrefixes,
			Handler:  handler,
		}
	}

	// strip prefix with regex
	if len(serverRoute.stripPrefixesRegex) > 0 {
		handler = middlewares.NewStripPrefixRegex(handler, serverRoute.stripPrefixesRegex)
	}

	serverRoute.route.Handler(handler)
}

func (server *Server) loadEntryPointConfig(entryPointName string, entryPoint *EntryPoint) (negroni.Handler, error) {
	regex := entryPoint.Redirect.Regex
	replacement := entryPoint.Redirect.Replacement
	if len(entryPoint.Redirect.EntryPoint) > 0 {
		regex = "^(?:https?:\\/\\/)?([\\w\\._-]+)(?::\\d+)?(.*)$"
		if server.globalConfiguration.EntryPoints[entryPoint.Redirect.EntryPoint] == nil {
			return nil, errors.New("Unknown entrypoint " + entryPoint.Redirect.EntryPoint)
		}
		protocol := "http"
		if server.globalConfiguration.EntryPoints[entryPoint.Redirect.EntryPoint].TLS != nil {
			protocol = "https"
		}
		r, _ := regexp.Compile("(:\\d+)")
		match := r.FindStringSubmatch(server.globalConfiguration.EntryPoints[entryPoint.Redirect.EntryPoint].Address)
		if len(match) == 0 {
			return nil, errors.New("Bad Address format: " + server.globalConfiguration.EntryPoints[entryPoint.Redirect.EntryPoint].Address)
		}
		replacement = protocol + "://$1" + match[0] + "$2"
	}
	rewrite, err := middlewares.NewRewrite(regex, replacement, true)
	if err != nil {
		return nil, err
	}
	log.Debugf("Creating entryPoint redirect %s -> %s : %s -> %s", entryPointName, entryPoint.Redirect.EntryPoint, regex, replacement)

	return rewrite, nil
}

func (server *Server) buildDefaultHTTPRouter() *mux.Router {
	router := mux.NewRouter()
	router.NotFoundHandler = http.HandlerFunc(notFoundHandler)
	router.StrictSlash(true)
	router.SkipClean(true)
	return router
}

func parseHealthCheckOptions(lb healthcheck.LoadBalancer, backend string, hc *types.HealthCheck, hcConfig *HealthCheckConfig) *healthcheck.Options {
	if hc == nil || hc.Path == "" || hcConfig == nil {
		return nil
	}

	interval := time.Duration(hcConfig.Interval)
	if hc.Interval != "" {
		intervalOverride, err := time.ParseDuration(hc.Interval)
		switch {
		case err != nil:
			log.Errorf("Illegal healthcheck interval for backend '%s': %s", backend, err)
		case intervalOverride <= 0:
			log.Errorf("Healthcheck interval smaller than zero for backend '%s', backend", backend)
		default:
			interval = intervalOverride
		}
	}

	return &healthcheck.Options{
		Path:     hc.Path,
		Interval: interval,
		LB:       lb,
	}
}

func getRoute(serverRoute *serverRoute, route *types.Route) error {
	rules := Rules{route: serverRoute}
	newRoute, err := rules.Parse(route.Rule)
	if err != nil {
		return err
	}
	newRoute.Priority(serverRoute.route.GetPriority() + len(route.Rule))
	serverRoute.route = newRoute
	return nil
}

func sortedFrontendNamesForConfig(configuration *types.Configuration) []string {
	keys := []string{}
	for key := range configuration.Frontends {
		keys = append(keys, key)
	}
	sort.Strings(keys)
	return keys
}

func (server *Server) configureFrontends(frontends map[string]*types.Frontend) {
	for _, frontend := range frontends {
		// default endpoints if not defined in frontends
		if len(frontend.EntryPoints) == 0 {
			frontend.EntryPoints = server.globalConfiguration.DefaultEntryPoints
		}
	}
}

func (*Server) configureBackends(backends map[string]*types.Backend) {
	for backendName, backend := range backends {
		_, err := types.NewLoadBalancerMethod(backend.LoadBalancer)
		if err != nil {
			log.Debugf("Validation of load balancer method for backend %s failed: %s. Using default method wrr.", backendName, err)
			var sticky bool
			if backend.LoadBalancer != nil {
				sticky = backend.LoadBalancer.Sticky
			}
			backend.LoadBalancer = &types.LoadBalancer{
				Method: "wrr",
				Sticky: sticky,
			}
		}
	}
}

// newMetrics instantiates the proper Metrics implementation, depending on the global configuration.
// Note that given there is no metrics instrumentation configured, it will return nil.
func newMetrics(globalConfig GlobalConfiguration, name string) middlewares.Metrics {
	metricsEnabled := globalConfig.Web != nil && globalConfig.Web.Metrics != nil
	if metricsEnabled && globalConfig.Web.Metrics.Prometheus != nil {
		metrics, _, err := middlewares.NewPrometheus(name, globalConfig.Web.Metrics.Prometheus)
		if err != nil {
			log.Errorf("Error creating Prometheus Metrics implementation: %s", err)
			return nil
		}
		return metrics
	}

	return nil
}

func registerRetryMiddleware(
	httpHandler http.Handler,
	globalConfig GlobalConfiguration,
	config *types.Configuration,
	backend string,
	listener middlewares.RetryListener,
) http.Handler {
	retries := len(config.Backends[backend].Servers)
	if globalConfig.Retry.Attempts > 0 {
		retries = globalConfig.Retry.Attempts
	}

	httpHandler = middlewares.NewRetry(retries, httpHandler, listener)
	log.Debugf("Creating retries max attempts %d", retries)

	return httpHandler
}<|MERGE_RESOLUTION|>--- conflicted
+++ resolved
@@ -833,8 +833,6 @@
 						}
 					}
 
-<<<<<<< HEAD
-=======
 					if frontend.Headers.HasCustomHeadersDefined() {
 						headerMiddleware := middlewares.NewHeaderFromStruct(frontend.Headers)
 						log.Debugf("Adding header middleware for frontend %s", frontendName)
@@ -846,7 +844,6 @@
 						negroni.UseFunc(secureMiddleware.HandlerFuncWithNext)
 					}
 
->>>>>>> f275e4ad
 					if configuration.Backends[frontend.Backend].CircuitBreaker != nil {
 						log.Debugf("Creating circuit breaker %s", configuration.Backends[frontend.Backend].CircuitBreaker.Expression)
 						cbreaker, err := middlewares.NewCircuitBreaker(lb, configuration.Backends[frontend.Backend].CircuitBreaker.Expression, cbreaker.Logger(oxyLogger))
