package server

import (
	"crypto/tls"
	"encoding/json"
	"fmt"
	"net"
	"net/http"
	"reflect"
	"sort"
	"strings"
	"time"

	"github.com/containous/mux"
	"github.com/containous/traefik/configuration"
	"github.com/containous/traefik/healthcheck"
	"github.com/containous/traefik/hostresolver"
	"github.com/containous/traefik/log"
	"github.com/containous/traefik/metrics"
	"github.com/containous/traefik/middlewares"
	"github.com/containous/traefik/middlewares/pipelining"
	"github.com/containous/traefik/rules"
	traefiktls "github.com/containous/traefik/tls"
	"github.com/containous/traefik/tls/generate"
	"github.com/containous/traefik/types"
	"github.com/eapache/channels"
	"github.com/sirupsen/logrus"
	"github.com/urfave/negroni"
	"github.com/vulcand/oxy/forward"
	"net/url"
)

// loadConfiguration manages dynamically frontends, backends and TLS configurations
func (s *Server) loadConfiguration(configMsg types.ConfigMessage) {
	currentConfigurations := s.currentConfigurations.Get().(types.Configurations)

	// Copy configurations to new map so we don't change current if LoadConfig fails
	newConfigurations := make(types.Configurations)
	for k, v := range currentConfigurations {
		newConfigurations[k] = v
	}
	newConfigurations[configMsg.ProviderName] = configMsg.Configuration

	s.metricsRegistry.ConfigReloadsCounter().Add(1)

	newServerEntryPoints, err := s.loadConfig(newConfigurations, s.globalConfiguration)
	if err != nil {
		s.metricsRegistry.ConfigReloadsFailureCounter().Add(1)
		s.metricsRegistry.LastConfigReloadFailureGauge().Set(float64(time.Now().Unix()))
		log.Error("Error loading new configuration, aborted ", err)
		return
	}

	s.metricsRegistry.LastConfigReloadSuccessGauge().Set(float64(time.Now().Unix()))

	for newServerEntryPointName, newServerEntryPoint := range newServerEntryPoints {
		s.serverEntryPoints[newServerEntryPointName].httpRouter.UpdateHandler(newServerEntryPoint.httpRouter.GetHandler())

		if s.entryPoints[newServerEntryPointName].Configuration.TLS == nil {
			if newServerEntryPoint.certs.ContainsCertificates() {
				log.Debugf("Certificates not added to non-TLS entryPoint %s.", newServerEntryPointName)
			}
		} else {
			s.serverEntryPoints[newServerEntryPointName].certs.DynamicCerts.Set(newServerEntryPoint.certs.DynamicCerts.Get())
			s.serverEntryPoints[newServerEntryPointName].certs.ResetCache()
		}
		log.Infof("Server configuration reloaded on %s", s.serverEntryPoints[newServerEntryPointName].httpServer.Addr)
	}

	s.currentConfigurations.Set(newConfigurations)

	for _, listener := range s.configurationListeners {
		listener(*configMsg.Configuration)
	}

	s.postLoadConfiguration()
}

// loadConfig returns a new gorilla.mux Route from the specified global configuration and the dynamic
// provider configurations.
func (s *Server) loadConfig(configurations types.Configurations, globalConfiguration configuration.GlobalConfiguration) (map[string]*serverEntryPoint, error) {
	redirectHandlers, err := s.buildEntryPointRedirect()
	if err != nil {
		return nil, err
	}

	serverEntryPoints := s.buildServerEntryPoints()

	backendsHandlers := map[string]http.Handler{}
	backendsHealthCheck := map[string]*healthcheck.BackendConfig{}

	var postConfigs []handlerPostConfig

	for providerName, config := range configurations {
		frontendNames := sortedFrontendNamesForConfig(config)

		for _, frontendName := range frontendNames {
			frontendPostConfigs, err := s.loadFrontendConfig(providerName, frontendName, config,
				redirectHandlers, serverEntryPoints,
				backendsHandlers, backendsHealthCheck)
			if err != nil {
				log.Errorf("%v. Skipping frontend %s...", err, frontendName)
			}

			if len(frontendPostConfigs) > 0 {
				postConfigs = append(postConfigs, frontendPostConfigs...)
			}
		}
	}

	for _, postConfig := range postConfigs {
		err := postConfig(backendsHandlers)
		if err != nil {
			log.Errorf("middleware post configuration error: %v", err)
		}
	}

	healthcheck.GetHealthCheck(s.metricsRegistry).SetBackendsConfiguration(s.routinesPool.Ctx(), backendsHealthCheck)

	// Get new certificates list sorted per entrypoints
	// Update certificates
	entryPointsCertificates, err := s.loadHTTPSConfiguration(configurations, globalConfiguration.DefaultEntryPoints)
	// FIXME error management

	// Sort routes and update certificates
	for serverEntryPointName, serverEntryPoint := range serverEntryPoints {
		serverEntryPoint.httpRouter.GetHandler().SortRoutes()
		if _, exists := entryPointsCertificates[serverEntryPointName]; exists {
			serverEntryPoint.certs.DynamicCerts.Set(entryPointsCertificates[serverEntryPointName])
		}
	}

	return serverEntryPoints, err
}

func (s *Server) loadFrontendConfig(
	providerName string, frontendName string, config *types.Configuration,
	redirectHandlers map[string]negroni.Handler, serverEntryPoints map[string]*serverEntryPoint,
	backendsHandlers map[string]http.Handler, backendsHealthCheck map[string]*healthcheck.BackendConfig,
) ([]handlerPostConfig, error) {

	frontend := config.Frontends[frontendName]
	hostResolver := buildHostResolver(s.globalConfiguration)

	if len(frontend.EntryPoints) == 0 {
		return nil, fmt.Errorf("no entrypoint defined for frontend %s", frontendName)
	}

	backend := config.Backends[frontend.Backend]
	if backend == nil {
		return nil, fmt.Errorf("undefined backend '%s' for frontend %s", frontend.Backend, frontendName)
	}

	frontendHash, err := frontend.Hash()
	if err != nil {
		return nil, fmt.Errorf("error calculating hash value for frontend %s: %v", frontendName, err)
	}

	var postConfigs []handlerPostConfig

	for _, entryPointName := range frontend.EntryPoints {
		log.Debugf("Wiring frontend %s to entryPoint %s", frontendName, entryPointName)

		entryPoint := s.entryPoints[entryPointName].Configuration

		if backendsHandlers[entryPointName+providerName+frontendHash] == nil {
			log.Debugf("Creating backend %s", frontend.Backend)

			handlers, responseModifier, postConfig, err := s.buildMiddlewares(frontendName, frontend, config.Backends, entryPointName, entryPoint, providerName)
			if err != nil {
				return nil, err
			}

			if postConfig != nil {
				postConfigs = append(postConfigs, postConfig)
			}

			fwd, err := s.buildForwarder(entryPointName, entryPoint, frontendName, frontend, responseModifier, config.Backends)
			if err != nil {
				return nil, fmt.Errorf("failed to create the forwarder for frontend %s: %v", frontendName, err)
			}

			lb, healthCheckConfig, err := s.buildBalancerMiddlewares(frontendName, frontend, backend, fwd)
			if err != nil {
				return nil, err
			}

			// Handler used by error pages
			if backendsHandlers[entryPointName+providerName+frontend.Backend] == nil {
				backendsHandlers[entryPointName+providerName+frontend.Backend] = lb
			}

			if healthCheckConfig != nil {
				backendsHealthCheck[entryPointName+providerName+frontendHash] = healthCheckConfig
			}

			n := negroni.New()

			if _, exist := redirectHandlers[entryPointName]; exist {
				n.Use(redirectHandlers[entryPointName])
			}

			for _, handler := range handlers {
				n.Use(handler)
			}

			n.UseHandler(lb)

			backendsHandlers[entryPointName+providerName+frontendHash] = n
		} else {
			log.Debugf("Reusing backend %s [%s - %s - %s - %s]",
				frontend.Backend, entryPointName, providerName, frontendName, frontendHash)
		}

		serverRoute, err := buildServerRoute(serverEntryPoints[entryPointName], frontendName, frontend, hostResolver)
		if err != nil {
			return nil, err
		}

		handler := buildMatcherMiddlewares(serverRoute, backendsHandlers[entryPointName+providerName+frontendHash])
		serverRoute.Route.Handler(handler)

		err = serverRoute.Route.GetError()
		if err != nil {
			// FIXME error management
			log.Errorf("Error building route: %s", err)
		}
	}

	return postConfigs, nil
}

func (s *Server) buildForwarder(entryPointName string, entryPoint *configuration.EntryPoint,
	frontendName string, frontend *types.Frontend,
	responseModifier modifyResponse, backends map[string]*types.Backend) (http.Handler, error) {

	roundTripper, err := s.getRoundTripper(entryPointName, frontend.PassTLSCert, entryPoint.TLS)
	if err != nil {
		return nil, fmt.Errorf("failed to create RoundTripper for frontend %s: %v", frontendName, err)
	}

	rewriter, err := NewHeaderRewriter(entryPoint.ForwardedHeaders.TrustedIPs, entryPoint.ForwardedHeaders.Insecure)
	if err != nil {
		return nil, fmt.Errorf("error creating rewriter for frontend %s: %v", frontendName, err)
	}

	var fwd http.Handler
<<<<<<< HEAD
	var isLambda = false
	for _, srv := range backends[frontend.Backend].Servers {
		u, err := url.Parse(srv.URL)
		if err != nil {
			log.Errorf("Error parsing server URL %s: %v", srv.URL, err)
			log.Errorf("Skipping frontend %s...", frontendName)
			return nil, fmt.Errorf("Error parsing server URL %s: %v", frontendName, err)
		}

		if u.Scheme == "lambda" {
			isLambda = true
		}

		if isLambda && u.Scheme != "lambda" {
			log.Errorf("Backend can not have lambda and non-lambda servers at the same time %s", frontend.Backend)
			log.Errorf("Skipping frontend %s...", frontendName)
			return nil, fmt.Errorf("Backend can not have lambda and non-lambda servers at the same time %s", frontend.Backend)
		}

	}
	if isLambda {
		fwd = middlewares.NewLambda(fwd)
	} else {
		fwd, err = forward.New(
			forward.Stream(true),
			forward.PassHostHeader(frontend.PassHostHeader),
			forward.RoundTripper(roundTripper),
			forward.Rewriter(rewriter),
			forward.ResponseModifier(responseModifier),
			forward.BufferPool(s.bufferPool),
		)
	}
=======
	fwd, err = forward.New(
		forward.Stream(true),
		forward.PassHostHeader(frontend.PassHostHeader),
		forward.RoundTripper(roundTripper),
		forward.Rewriter(rewriter),
		forward.ResponseModifier(responseModifier),
		forward.BufferPool(s.bufferPool),
		forward.WebsocketConnectionClosedHook(func(req *http.Request, conn net.Conn) {
			server := req.Context().Value(http.ServerContextKey).(*http.Server)
			if server != nil {
				connState := server.ConnState
				if connState != nil {
					connState(conn, http.StateClosed)
				}
			}
		}),
	)
>>>>>>> d4311f9c
	if err != nil {
		return nil, fmt.Errorf("error creating forwarder for frontend %s: %v", frontendName, err)
	}

	if s.tracingMiddleware.IsEnabled() {
		tm := s.tracingMiddleware.NewForwarderMiddleware(frontendName, frontend.Backend)

		next := fwd
		fwd = http.HandlerFunc(func(w http.ResponseWriter, r *http.Request) {
			tm.ServeHTTP(w, r, next.ServeHTTP)
		})
	}

	fwd = pipelining.NewPipelining(fwd)

	return fwd, nil
}

func buildServerRoute(serverEntryPoint *serverEntryPoint, frontendName string, frontend *types.Frontend, hostResolver *hostresolver.Resolver) (*types.ServerRoute, error) {
	serverRoute := &types.ServerRoute{Route: serverEntryPoint.httpRouter.GetHandler().NewRoute().Name(frontendName)}

	priority := 0
	for routeName, route := range frontend.Routes {
		rls := rules.Rules{Route: serverRoute, HostResolver: hostResolver}
		newRoute, err := rls.Parse(route.Rule)
		if err != nil {
			return nil, fmt.Errorf("error creating route for frontend %s: %v", frontendName, err)
		}

		serverRoute.Route = newRoute

		priority += len(route.Rule)
		log.Debugf("Creating route %s %s", routeName, route.Rule)
	}

	if frontend.Priority > 0 {
		serverRoute.Route.Priority(frontend.Priority)
	} else {
		serverRoute.Route.Priority(priority)
	}

	return serverRoute, nil
}

func (s *Server) preLoadConfiguration(configMsg types.ConfigMessage) {
	providersThrottleDuration := time.Duration(s.globalConfiguration.ProvidersThrottleDuration)
	s.defaultConfigurationValues(configMsg.Configuration)
	currentConfigurations := s.currentConfigurations.Get().(types.Configurations)

	if log.GetLevel() == logrus.DebugLevel {
		jsonConf, _ := json.Marshal(configMsg.Configuration)
		log.Debugf("Configuration received from provider %s: %s", configMsg.ProviderName, string(jsonConf))
	}

	if configMsg.Configuration == nil || configMsg.Configuration.Backends == nil && configMsg.Configuration.Frontends == nil && configMsg.Configuration.TLS == nil {
		log.Infof("Skipping empty Configuration for provider %s", configMsg.ProviderName)
		return
	}

	if reflect.DeepEqual(currentConfigurations[configMsg.ProviderName], configMsg.Configuration) {
		log.Infof("Skipping same configuration for provider %s", configMsg.ProviderName)
		return
	}

	providerConfigUpdateCh, ok := s.providerConfigUpdateMap[configMsg.ProviderName]
	if !ok {
		providerConfigUpdateCh = make(chan types.ConfigMessage)
		s.providerConfigUpdateMap[configMsg.ProviderName] = providerConfigUpdateCh
		s.routinesPool.Go(func(stop chan bool) {
			s.throttleProviderConfigReload(providersThrottleDuration, s.configurationValidatedChan, providerConfigUpdateCh, stop)
		})
	}

	providerConfigUpdateCh <- configMsg
}

func (s *Server) defaultConfigurationValues(configuration *types.Configuration) {
	if configuration == nil || configuration.Frontends == nil {
		return
	}
	s.configureFrontends(configuration.Frontends)
	configureBackends(configuration.Backends)
}

func (s *Server) configureFrontends(frontends map[string]*types.Frontend) {
	defaultEntrypoints := s.globalConfiguration.DefaultEntryPoints

	for frontendName, frontend := range frontends {
		// default endpoints if not defined in frontends
		if len(frontend.EntryPoints) == 0 {
			frontend.EntryPoints = defaultEntrypoints
		}

		frontendEntryPoints, undefinedEntryPoints := s.filterEntryPoints(frontend.EntryPoints)
		if len(undefinedEntryPoints) > 0 {
			log.Errorf("Undefined entry point(s) '%s' for frontend %s", strings.Join(undefinedEntryPoints, ","), frontendName)
		}

		frontend.EntryPoints = frontendEntryPoints
	}
}

func (s *Server) filterEntryPoints(entryPoints []string) ([]string, []string) {
	var frontendEntryPoints []string
	var undefinedEntryPoints []string

	for _, fepName := range entryPoints {
		var exist bool

		for epName := range s.entryPoints {
			if epName == fepName {
				exist = true
				break
			}
		}

		if exist {
			frontendEntryPoints = append(frontendEntryPoints, fepName)
		} else {
			undefinedEntryPoints = append(undefinedEntryPoints, fepName)
		}
	}

	return frontendEntryPoints, undefinedEntryPoints
}

func configureBackends(backends map[string]*types.Backend) {
	for backendName := range backends {
		backend := backends[backendName]
		if backend.LoadBalancer != nil && backend.LoadBalancer.Sticky {
			log.Warnf("Deprecated configuration found: %s. Please use %s.", "backend.LoadBalancer.Sticky", "backend.LoadBalancer.Stickiness")
		}

		_, err := types.NewLoadBalancerMethod(backend.LoadBalancer)
		if err == nil {
			if backend.LoadBalancer != nil && backend.LoadBalancer.Stickiness == nil && backend.LoadBalancer.Sticky {
				backend.LoadBalancer.Stickiness = &types.Stickiness{
					CookieName: "_TRAEFIK_BACKEND",
				}
			}
		} else {
			log.Debugf("Backend %s: %v", backendName, err)

			var stickiness *types.Stickiness
			if backend.LoadBalancer != nil {
				if backend.LoadBalancer.Stickiness == nil {
					if backend.LoadBalancer.Sticky {
						stickiness = &types.Stickiness{
							CookieName: "_TRAEFIK_BACKEND",
						}
					}
				} else {
					stickiness = backend.LoadBalancer.Stickiness
				}
			}
			backend.LoadBalancer = &types.LoadBalancer{
				Method:     "wrr",
				Stickiness: stickiness,
			}
		}
	}
}

func (s *Server) listenConfigurations(stop chan bool) {
	for {
		select {
		case <-stop:
			return
		case configMsg, ok := <-s.configurationValidatedChan:
			if !ok || configMsg.Configuration == nil {
				return
			}
			s.loadConfiguration(configMsg)
		}
	}
}

// throttleProviderConfigReload throttles the configuration reload speed for a single provider.
// It will immediately publish a new configuration and then only publish the next configuration after the throttle duration.
// Note that in the case it receives N new configs in the timeframe of the throttle duration after publishing,
// it will publish the last of the newly received configurations.
func (s *Server) throttleProviderConfigReload(throttle time.Duration, publish chan<- types.ConfigMessage, in <-chan types.ConfigMessage, stop chan bool) {
	ring := channels.NewRingChannel(1)
	defer ring.Close()

	s.routinesPool.Go(func(stop chan bool) {
		for {
			select {
			case <-stop:
				return
			case nextConfig := <-ring.Out():
				if config, ok := nextConfig.(types.ConfigMessage); ok {
					publish <- config
					time.Sleep(throttle)
				}
			}
		}
	})

	for {
		select {
		case <-stop:
			return
		case nextConfig := <-in:
			ring.In() <- nextConfig
		}
	}
}

func buildMatcherMiddlewares(serverRoute *types.ServerRoute, handler http.Handler) http.Handler {
	// path replace - This needs to always be the very last on the handler chain (first in the order in this function)
	// -- Replacing Path should happen at the very end of the Modifier chain, after all the Matcher+Modifiers ran
	if len(serverRoute.ReplacePath) > 0 {
		handler = &middlewares.ReplacePath{
			Path:    serverRoute.ReplacePath,
			Handler: handler,
		}
	}

	if len(serverRoute.ReplacePathRegex) > 0 {
		sp := strings.Split(serverRoute.ReplacePathRegex, " ")
		if len(sp) == 2 {
			handler = middlewares.NewReplacePathRegexHandler(sp[0], sp[1], handler)
		} else {
			log.Warnf("Invalid syntax for ReplacePathRegex: %s. Separate the regular expression and the replacement by a space.", serverRoute.ReplacePathRegex)
		}
	}

	// add prefix - This needs to always be right before ReplacePath on the chain (second in order in this function)
	// -- Adding Path Prefix should happen after all *Strip Matcher+Modifiers ran, but before Replace (in case it's configured)
	if len(serverRoute.AddPrefix) > 0 {
		handler = &middlewares.AddPrefix{
			Prefix:  serverRoute.AddPrefix,
			Handler: handler,
		}
	}

	// strip prefix
	if len(serverRoute.StripPrefixes) > 0 {
		handler = &middlewares.StripPrefix{
			Prefixes: serverRoute.StripPrefixes,
			Handler:  handler,
		}
	}

	// strip prefix with regex
	if len(serverRoute.StripPrefixesRegex) > 0 {
		handler = middlewares.NewStripPrefixRegex(handler, serverRoute.StripPrefixesRegex)
	}

	return handler
}

func (s *Server) postLoadConfiguration() {
	if s.metricsRegistry.IsEnabled() {
		activeConfig := s.currentConfigurations.Get().(types.Configurations)
		metrics.OnConfigurationUpdate(activeConfig)
	}

	if s.globalConfiguration.ACME == nil || s.leadership == nil || !s.leadership.IsLeader() {
		return
	}

	if s.globalConfiguration.ACME.OnHostRule {
		currentConfigurations := s.currentConfigurations.Get().(types.Configurations)
		for _, config := range currentConfigurations {
			for _, frontend := range config.Frontends {

				// check if one of the frontend entrypoints is configured with TLS
				// and is configured with ACME
				acmeEnabled := false
				for _, entryPoint := range frontend.EntryPoints {
					if s.globalConfiguration.ACME.EntryPoint == entryPoint && s.entryPoints[entryPoint].Configuration.TLS != nil {
						acmeEnabled = true
						break
					}
				}

				if acmeEnabled {
					for _, route := range frontend.Routes {
						rls := rules.Rules{}
						domains, err := rls.ParseDomains(route.Rule)
						if err != nil {
							log.Errorf("Error parsing domains: %v", err)
						} else if len(domains) == 0 {
							log.Debugf("No domain parsed in rule %q", route.Rule)
						} else {
							s.globalConfiguration.ACME.LoadCertificateForDomains(domains)
						}
					}
				}
			}
		}
	}
}

// loadHTTPSConfiguration add/delete HTTPS certificate managed dynamically
func (s *Server) loadHTTPSConfiguration(configurations types.Configurations, defaultEntryPoints configuration.DefaultEntryPoints) (map[string]map[string]*tls.Certificate, error) {
	newEPCertificates := make(map[string]map[string]*tls.Certificate)
	// Get all certificates
	for _, config := range configurations {
		if config.TLS != nil && len(config.TLS) > 0 {
			if err := traefiktls.SortTLSPerEntryPoints(config.TLS, newEPCertificates, defaultEntryPoints); err != nil {
				return nil, err
			}
		}
	}
	return newEPCertificates, nil
}

func (s *Server) buildServerEntryPoints() map[string]*serverEntryPoint {
	serverEntryPoints := make(map[string]*serverEntryPoint)
	for entryPointName, entryPoint := range s.entryPoints {
		serverEntryPoints[entryPointName] = &serverEntryPoint{
			httpRouter:       middlewares.NewHandlerSwitcher(s.buildDefaultHTTPRouter()),
			onDemandListener: entryPoint.OnDemandListener,
			tlsALPNGetter:    entryPoint.TLSALPNGetter,
		}

		if entryPoint.CertificateStore != nil {
			serverEntryPoints[entryPointName].certs = entryPoint.CertificateStore
		} else {
			serverEntryPoints[entryPointName].certs = traefiktls.NewCertificateStore()
		}

		if entryPoint.Configuration.TLS != nil {
			serverEntryPoints[entryPointName].certs.SniStrict = entryPoint.Configuration.TLS.SniStrict

			if entryPoint.Configuration.TLS.DefaultCertificate != nil {
				cert, err := tls.LoadX509KeyPair(entryPoint.Configuration.TLS.DefaultCertificate.CertFile.String(), entryPoint.Configuration.TLS.DefaultCertificate.KeyFile.String())
				if err != nil {
				}
				serverEntryPoints[entryPointName].certs.DefaultCertificate = &cert
			} else {
				cert, err := generate.DefaultCertificate()
				if err != nil {
				}
				serverEntryPoints[entryPointName].certs.DefaultCertificate = cert
			}
			if len(entryPoint.Configuration.TLS.Certificates) > 0 {
				config, _ := entryPoint.Configuration.TLS.Certificates.CreateTLSConfig(entryPointName)
				certMap := s.buildNameOrIPToCertificate(config.Certificates)
				serverEntryPoints[entryPointName].certs.StaticCerts.Set(certMap)

			}
		}
	}
	return serverEntryPoints
}

func (s *Server) buildDefaultHTTPRouter() *mux.Router {
	rt := mux.NewRouter()
	rt.NotFoundHandler = s.wrapHTTPHandlerWithAccessLog(http.HandlerFunc(http.NotFound), "backend not found")
	rt.StrictSlash(true)
	rt.SkipClean(true)
	return rt
}

func sortedFrontendNamesForConfig(configuration *types.Configuration) []string {
	var keys []string
	for key := range configuration.Frontends {
		keys = append(keys, key)
	}
	sort.Strings(keys)
	return keys
}

func buildHostResolver(globalConfig configuration.GlobalConfiguration) *hostresolver.Resolver {
	if globalConfig.HostResolver != nil {
		return &hostresolver.Resolver{
			CnameFlattening: globalConfig.HostResolver.CnameFlattening,
			ResolvConfig:    globalConfig.HostResolver.ResolvConfig,
			ResolvDepth:     globalConfig.HostResolver.ResolvDepth,
		}
	}
	return nil
}<|MERGE_RESOLUTION|>--- conflicted
+++ resolved
@@ -245,7 +245,6 @@
 	}
 
 	var fwd http.Handler
-<<<<<<< HEAD
 	var isLambda = false
 	for _, srv := range backends[frontend.Backend].Servers {
 		u, err := url.Parse(srv.URL)
@@ -276,27 +275,17 @@
 			forward.Rewriter(rewriter),
 			forward.ResponseModifier(responseModifier),
 			forward.BufferPool(s.bufferPool),
+			forward.WebsocketConnectionClosedHook(func(req *http.Request, conn net.Conn) {
+				server := req.Context().Value(http.ServerContextKey).(*http.Server)
+				if server != nil {
+					connState := server.ConnState
+					if connState != nil {
+						connState(conn, http.StateClosed)
+					}
+				}
+			}),
 		)
 	}
-=======
-	fwd, err = forward.New(
-		forward.Stream(true),
-		forward.PassHostHeader(frontend.PassHostHeader),
-		forward.RoundTripper(roundTripper),
-		forward.Rewriter(rewriter),
-		forward.ResponseModifier(responseModifier),
-		forward.BufferPool(s.bufferPool),
-		forward.WebsocketConnectionClosedHook(func(req *http.Request, conn net.Conn) {
-			server := req.Context().Value(http.ServerContextKey).(*http.Server)
-			if server != nil {
-				connState := server.ConnState
-				if connState != nil {
-					connState(conn, http.StateClosed)
-				}
-			}
-		}),
-	)
->>>>>>> d4311f9c
 	if err != nil {
 		return nil, fmt.Errorf("error creating forwarder for frontend %s: %v", frontendName, err)
 	}
