--- conflicted
+++ resolved
@@ -42,22 +42,6 @@
 		"getLoadBalancer":   label.GetLoadBalancer,
 
 		// Frontend functions
-<<<<<<< HEAD
-		"getBackendName":     getBackendName,
-		"getPriority":        label.GetFuncInt(label.TraefikFrontendPriority, label.DefaultFrontendPriority),
-		"getPassHostHeader":  label.GetFuncBool(label.TraefikFrontendPassHostHeader, label.DefaultPassHostHeader),
-		"getPassTLSCert":     label.GetFuncBool(label.TraefikFrontendPassTLSCert, label.DefaultPassTLSCert),
-		"getEntryPoints":     label.GetFuncSliceString(label.TraefikFrontendEntryPoints),
-		"getBasicAuth":       label.GetFuncSliceString(label.TraefikFrontendAuthBasic), // Deprecated
-		"getAuth":            label.GetAuth,
-		"getFrontendRule":    p.getFrontendRule,
-		"getRedirect":        label.GetRedirect,
-		"getErrorPages":      label.GetErrorPages,
-		"getRateLimit":       label.GetRateLimit,
-		"getHeaders":         label.GetHeaders,
-		"getWhiteList":       label.GetWhiteList,
-		"getCnameFlattening": label.GetFuncBool(label.TraefikFrontendCnameFlattening, label.DefaultFrontendCnameFlattening),
-=======
 		"getBackendName":       getBackendName,
 		"getPriority":          label.GetFuncInt(label.TraefikFrontendPriority, label.DefaultFrontendPriority),
 		"getPassHostHeader":    label.GetFuncBool(label.TraefikFrontendPassHostHeader, label.DefaultPassHostHeader),
@@ -72,7 +56,7 @@
 		"getRateLimit":         label.GetRateLimit,
 		"getHeaders":           label.GetHeaders,
 		"getWhiteList":         label.GetWhiteList,
->>>>>>> 89a446e4
+		"getCnameFlattening": label.GetFuncBool(label.TraefikFrontendCnameFlattening, label.DefaultFrontendCnameFlattening),
 	}
 
 	// filter containers
