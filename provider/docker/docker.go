package docker

import (
	"context"
	"net"
	"net/http"
	"strconv"
	"strings"
	"time"

	"github.com/cenk/backoff"
	"github.com/containous/traefik/job"
	"github.com/containous/traefik/log"
	"github.com/containous/traefik/provider"
	"github.com/containous/traefik/safe"
	"github.com/containous/traefik/types"
	"github.com/containous/traefik/version"
	dockertypes "github.com/docker/docker/api/types"
	dockercontainertypes "github.com/docker/docker/api/types/container"
	eventtypes "github.com/docker/docker/api/types/events"
	"github.com/docker/docker/api/types/filters"
	swarmtypes "github.com/docker/docker/api/types/swarm"
	"github.com/docker/docker/api/types/versions"
	"github.com/docker/docker/client"
	"github.com/docker/go-connections/nat"
	"github.com/docker/go-connections/sockets"
)

const (
	// SwarmAPIVersion is a constant holding the version of the Provider API traefik will use
	SwarmAPIVersion = "1.24"
	// SwarmDefaultWatchTime is the duration of the interval when polling docker
	SwarmDefaultWatchTime = 15 * time.Second
)

var _ provider.Provider = (*Provider)(nil)

// Provider holds configurations of the provider.
type Provider struct {
	provider.BaseProvider `mapstructure:",squash" export:"true"`
	Endpoint              string           `description:"Docker server endpoint. Can be a tcp or a unix socket endpoint"`
	Domain                string           `description:"Default domain used"`
	TLS                   *types.ClientTLS `description:"Enable Docker TLS support" export:"true"`
	ExposedByDefault      bool             `description:"Expose containers by default" export:"true"`
	UseBindPortIP         bool             `description:"Use the ip address from the bound port, rather than from the inner network" export:"true"`
	SwarmMode             bool             `description:"Use Docker on Swarm Mode" export:"true"`
}

// dockerData holds the need data to the Provider p
type dockerData struct {
	ServiceName     string
	Name            string
	Labels          map[string]string // List of labels set to container or service
	NetworkSettings networkSettings
	Health          string
	Node            *dockertypes.ContainerNode
}

// NetworkSettings holds the networks data to the Provider p
type networkSettings struct {
	NetworkMode dockercontainertypes.NetworkMode
	Ports       nat.PortMap
	Networks    map[string]*networkData
}

// Network holds the network data to the Provider p
type networkData struct {
	Name     string
	Addr     string
	Port     int
	Protocol string
	ID       string
}

func (p *Provider) createClient() (client.APIClient, error) {
	var httpClient *http.Client

	if p.TLS != nil {
		config, err := p.TLS.CreateTLSConfig()
		if err != nil {
			return nil, err
		}
		tr := &http.Transport{
			TLSClientConfig: config,
		}
		proto, addr, _, err := client.ParseHost(p.Endpoint)
		if err != nil {
			return nil, err
		}

		sockets.ConfigureTransport(tr, proto, addr)

		httpClient = &http.Client{
			Transport: tr,
		}
	}

	httpHeaders := map[string]string{
		"User-Agent": "Traefik " + version.Version,
	}

	var apiVersion string
	if p.SwarmMode {
		apiVersion = SwarmAPIVersion
	} else {
		apiVersion = DockerAPIVersion
	}

	return client.NewClient(p.Endpoint, apiVersion, httpClient, httpHeaders)
}

// Provide allows the docker provider to provide configurations to traefik
// using the given configuration channel.
func (p *Provider) Provide(configurationChan chan<- types.ConfigMessage, pool *safe.Pool, constraints types.Constraints) error {
	p.Constraints = append(p.Constraints, constraints...)
	// TODO register this routine in pool, and watch for stop channel
	safe.Go(func() {
		operation := func() error {
			var err error

			dockerClient, err := p.createClient()
			if err != nil {
				log.Errorf("Failed to create a client for docker, error: %s", err)
				return err
			}

			ctx := context.Background()
			serverVersion, err := dockerClient.ServerVersion(ctx)
			if err != nil {
				log.Errorf("Failed to retrieve information of the docker client and server host: %s", err)
				return err
			}
			log.Debugf("Provider connection established with docker %s (API %s)", serverVersion.Version, serverVersion.APIVersion)
			var dockerDataList []dockerData
			if p.SwarmMode {
				dockerDataList, err = listServices(ctx, dockerClient)
				if err != nil {
					log.Errorf("Failed to list services for docker swarm mode, error %s", err)
					return err
				}
			} else {
				dockerDataList, err = listContainers(ctx, dockerClient)
				if err != nil {
					log.Errorf("Failed to list containers for docker, error %s", err)
					return err
				}
			}

			configuration := p.buildConfiguration(dockerDataList)
			configurationChan <- types.ConfigMessage{
				ProviderName:  "docker",
				Configuration: configuration,
			}
			if p.Watch {
				ctx, cancel := context.WithCancel(ctx)
				if p.SwarmMode {
					errChan := make(chan error)
					// TODO: This need to be change. Linked to Swarm events docker/docker#23827
					ticker := time.NewTicker(SwarmDefaultWatchTime)
					pool.Go(func(stop chan bool) {
						defer close(errChan)
						for {
							select {
							case <-ticker.C:
								services, err := listServices(ctx, dockerClient)
								if err != nil {
									log.Errorf("Failed to list services for docker, error %s", err)
									errChan <- err
									return
								}
								configuration := p.buildConfiguration(services)
								if configuration != nil {
									configurationChan <- types.ConfigMessage{
										ProviderName:  "docker",
										Configuration: configuration,
									}
								}

							case <-stop:
								ticker.Stop()
								cancel()
								return
							}
						}
					})
					if err, ok := <-errChan; ok {
						return err
					}
					// channel closed

				} else {
					pool.Go(func(stop chan bool) {
						for {
							select {
							case <-stop:
								cancel()
								return
							}
						}
					})
					f := filters.NewArgs()
					f.Add("type", "container")
					options := dockertypes.EventsOptions{
						Filters: f,
					}

					startStopHandle := func(m eventtypes.Message) {
						log.Debugf("Provider event received %+v", m)
						containers, err := listContainers(ctx, dockerClient)
						if err != nil {
							log.Errorf("Failed to list containers for docker, error %s", err)
							// Call cancel to get out of the monitor
							cancel()
							return
						}
						configuration := p.buildConfiguration(containers)
						if configuration != nil {
							configurationChan <- types.ConfigMessage{
								ProviderName:  "docker",
								Configuration: configuration,
							}
						}
					}

					eventsc, errc := dockerClient.Events(ctx, options)
					for event := range eventsc {
						if event.Action == "start" ||
							event.Action == "die" ||
							strings.HasPrefix(event.Action, "health_status") {
							startStopHandle(event)
						}
					}
					if err := <-errc; err != nil {
						return err
					}
				}
			}
			return nil
		}
		notify := func(err error, time time.Duration) {
			log.Errorf("Provider connection error %+v, retrying in %s", err, time)
		}
		err := backoff.RetryNotify(safe.OperationWithRecover(operation), job.NewBackOff(backoff.NewExponentialBackOff()), notify)
		if err != nil {
			log.Errorf("Cannot connect to docker server %+v", err)
		}
	})

	return nil
}

<<<<<<< HEAD
func (p *Provider) loadDockerConfig(containersInspected []dockerData) *types.Configuration {
	var DockerFuncMap = template.FuncMap{
		"getBackend":                  getBackend,
		"getIPAddress":                p.getIPAddress,
		"getPort":                     getPort,
		"getWeight":                   getFuncStringLabel(types.LabelWeight, defaultWeight),
		"getDomain":                   getFuncStringLabel(types.LabelDomain, p.Domain),
		"getProtocol":                 getFuncStringLabel(types.LabelProtocol, defaultProtocol),
		"getPassHostHeader":           getFuncStringLabel(types.LabelFrontendPassHostHeader, defaultPassHostHeader),
		"getPriority":                 getFuncStringLabel(types.LabelFrontendPriority, defaultFrontendPriority),
		"getEntryPoints":              getFuncSliceStringLabel(types.LabelFrontendEntryPoints),
		"getBasicAuth":                getFuncSliceStringLabel(types.LabelFrontendAuthBasic),
		"getFrontendRule":             p.getFrontendRule,
		"getRedirect":                 getFuncStringLabel(types.LabelFrontendRedirect, ""),
		"hasCircuitBreakerLabel":      hasLabel(types.LabelBackendCircuitbreakerExpression),
		"getCircuitBreakerExpression": getFuncStringLabel(types.LabelBackendCircuitbreakerExpression, defaultCircuitBreakerExpression),
		"hasLoadBalancerLabel":        hasLoadBalancerLabel,
		"getLoadBalancerMethod":       getFuncStringLabel(types.LabelBackendLoadbalancerMethod, defaultBackendLoadBalancerMethod),
		"hasMaxConnLabels":            hasMaxConnLabels,
		"getMaxConnAmount":            getFuncInt64Label(types.LabelBackendMaxconnAmount, math.MaxInt64),
		"getMaxConnExtractorFunc":     getFuncStringLabel(types.LabelBackendMaxconnExtractorfunc, defaultBackendMaxconnExtractorfunc),
		"getSticky":                   getSticky,
		"hasStickinessLabel":          hasStickinessLabel,
		"getStickinessCookieName":     getFuncStringLabel(types.LabelBackendLoadbalancerStickinessCookieName, ""),
		"getIsBackendLBSwarm":         getIsBackendLBSwarm,
		"getServiceBackend":           getServiceBackend,
		"getServiceRedirect":          getFuncServiceStringLabel(types.SuffixFrontendRedirect, defaultFrontendRedirect),
		"getWhitelistSourceRange":     getFuncSliceStringLabel(types.LabelTraefikFrontendWhitelistSourceRange),

		"hasRequestHeaders":                 hasLabel(types.LabelFrontendRequestHeaders),
		"getRequestHeaders":                 getFuncMapLabel(types.LabelFrontendRequestHeaders),
		"hasResponseHeaders":                hasLabel(types.LabelFrontendResponseHeaders),
		"getResponseHeaders":                getFuncMapLabel(types.LabelFrontendResponseHeaders),
		"hasAllowedHostsHeaders":            hasLabel(types.LabelFrontendAllowedHosts),
		"getAllowedHostsHeaders":            getFuncSliceStringLabel(types.LabelFrontendAllowedHosts),
		"hasHostsProxyHeaders":              hasLabel(types.LabelFrontendHostsProxyHeaders),
		"getHostsProxyHeaders":              getFuncSliceStringLabel(types.LabelFrontendHostsProxyHeaders),
		"hasSSLRedirectHeaders":             hasLabel(types.LabelFrontendSSLRedirect),
		"getSSLRedirectHeaders":             getFuncBoolLabel(types.LabelFrontendSSLRedirect),
		"hasSSLTemporaryRedirectHeaders":    hasLabel(types.LabelFrontendSSLTemporaryRedirect),
		"getSSLTemporaryRedirectHeaders":    getFuncBoolLabel(types.LabelFrontendSSLTemporaryRedirect),
		"hasSSLHostHeaders":                 hasLabel(types.LabelFrontendSSLHost),
		"getSSLHostHeaders":                 getFuncStringLabel(types.LabelFrontendSSLHost, ""),
		"hasSSLProxyHeaders":                hasLabel(types.LabelFrontendSSLProxyHeaders),
		"getSSLProxyHeaders":                getFuncMapLabel(types.LabelFrontendSSLProxyHeaders),
		"hasSTSSecondsHeaders":              hasLabel(types.LabelFrontendSTSSeconds),
		"getSTSSecondsHeaders":              getFuncInt64Label(types.LabelFrontendSTSSeconds, 0),
		"hasSTSIncludeSubdomainsHeaders":    hasLabel(types.LabelFrontendSTSIncludeSubdomains),
		"getSTSIncludeSubdomainsHeaders":    getFuncBoolLabel(types.LabelFrontendSTSIncludeSubdomains),
		"hasSTSPreloadHeaders":              hasLabel(types.LabelFrontendSTSPreload),
		"getSTSPreloadHeaders":              getFuncBoolLabel(types.LabelFrontendSTSPreload),
		"hasForceSTSHeaderHeaders":          hasLabel(types.LabelFrontendForceSTSHeader),
		"getForceSTSHeaderHeaders":          getFuncBoolLabel(types.LabelFrontendForceSTSHeader),
		"hasFrameDenyHeaders":               hasLabel(types.LabelFrontendFrameDeny),
		"getFrameDenyHeaders":               getFuncBoolLabel(types.LabelFrontendFrameDeny),
		"hasCustomFrameOptionsValueHeaders": hasLabel(types.LabelFrontendCustomFrameOptionsValue),
		"getCustomFrameOptionsValueHeaders": getFuncStringLabel(types.LabelFrontendCustomFrameOptionsValue, ""),
		"hasContentTypeNosniffHeaders":      hasLabel(types.LabelFrontendContentTypeNosniff),
		"getContentTypeNosniffHeaders":      getFuncBoolLabel(types.LabelFrontendContentTypeNosniff),
		"hasBrowserXSSFilterHeaders":        hasLabel(types.LabelFrontendBrowserXSSFilter),
		"getBrowserXSSFilterHeaders":        getFuncBoolLabel(types.LabelFrontendBrowserXSSFilter),
		"hasContentSecurityPolicyHeaders":   hasLabel(types.LabelFrontendContentSecurityPolicy),
		"getContentSecurityPolicyHeaders":   getFuncStringLabel(types.LabelFrontendContentSecurityPolicy, ""),
		"hasPublicKeyHeaders":               hasLabel(types.LabelFrontendPublicKey),
		"getPublicKeyHeaders":               getFuncStringLabel(types.LabelFrontendPublicKey, ""),
		"hasReferrerPolicyHeaders":          hasLabel(types.LabelFrontendReferrerPolicy),
		"getReferrerPolicyHeaders":          getFuncStringLabel(types.LabelFrontendReferrerPolicy, ""),
		"hasIsDevelopmentHeaders":           hasLabel(types.LabelFrontendIsDevelopment),
		"getIsDevelopmentHeaders":           getFuncBoolLabel(types.LabelFrontendIsDevelopment),

		"hasServices":               hasServices,
		"getServiceNames":           getServiceNames,
		"getServicePort":            getServicePort,
		"hasServiceRequestHeaders":  hasServiceLabel(types.SuffixFrontendRequestHeaders),
		"getServiceRequestHeaders":  getFuncServiceMapLabel(types.SuffixFrontendRequestHeaders),
		"hasServiceResponseHeaders": hasServiceLabel(types.SuffixFrontendResponseHeaders),
		"getServiceResponseHeaders": getFuncServiceMapLabel(types.SuffixFrontendResponseHeaders),
		"getServiceWeight":          getFuncServiceStringLabel(types.SuffixWeight, defaultWeight),
		"getServiceProtocol":        getFuncServiceStringLabel(types.SuffixProtocol, defaultProtocol),
		"getServiceEntryPoints":     getFuncServiceSliceStringLabel(types.SuffixFrontendEntryPoints),
		"getServiceBasicAuth":       getFuncServiceSliceStringLabel(types.SuffixFrontendAuthBasic),
		"getServiceFrontendRule":    p.getServiceFrontendRule,
		"getServicePassHostHeader":  getFuncServiceStringLabel(types.SuffixFrontendPassHostHeader, defaultPassHostHeader),
		"getServicePriority":        getFuncServiceStringLabel(types.SuffixFrontendPriority, defaultFrontendPriority),
	}
	// filter containers
	filteredContainers := fun.Filter(func(container dockerData) bool {
		return p.containerFilter(container)
	}, containersInspected).([]dockerData)

	frontends := map[string][]dockerData{}
	backends := map[string]dockerData{}
	servers := map[string][]dockerData{}
	serviceNames := make(map[string]struct{})
	for idx, container := range filteredContainers {
		if _, exists := serviceNames[container.ServiceName]; !exists {
			frontendName := p.getFrontendName(container, idx)
			frontends[frontendName] = append(frontends[frontendName], container)
			if len(container.ServiceName) > 0 {
				serviceNames[container.ServiceName] = struct{}{}
			}
		}
		backendName := getBackend(container)
		backends[backendName] = container
		servers[backendName] = append(servers[backendName], container)
	}

	templateObjects := struct {
		Containers []dockerData
		Frontends  map[string][]dockerData
		Backends   map[string]dockerData
		Servers    map[string][]dockerData
		Domain     string
	}{
		filteredContainers,
		frontends,
		backends,
		servers,
		p.Domain,
	}

	configuration, err := p.GetConfiguration("templates/docker.tmpl", DockerFuncMap, templateObjects)
	if err != nil {
		log.Error(err)
	}

	return configuration
}

// Regexp used to extract the name of the service and the name of the property for this service
// All properties are under the format traefik.<servicename>.frontent.*= except the port/weight/protocol directly after traefik.<servicename>.
var servicesPropertiesRegexp = regexp.MustCompile(`^traefik\.(?P<service_name>.+?)\.(?P<property_name>port|weight|protocol|frontend\.(.*))$`)

// Check if for the given container, we find labels that are defining services
func hasServices(container dockerData) bool {
	return len(extractServicesLabels(container.Labels)) > 0
}

// Gets array of service names for a given container
func getServiceNames(container dockerData) []string {
	labelServiceProperties := extractServicesLabels(container.Labels)
	keys := make([]string, 0, len(labelServiceProperties))
	for k := range labelServiceProperties {
		keys = append(keys, k)
	}
	return keys
}

// Extract backend from labels for a given service and a given docker container
func getServiceBackend(container dockerData, serviceName string) string {
	if value, ok := getContainerServiceLabel(container, serviceName, types.SuffixFrontendBackend); ok {
		return container.ServiceName + "-" + value
	}
	return strings.TrimPrefix(container.ServiceName, "/") + "-" + getBackend(container) + "-" + provider.Normalize(serviceName)
}

// Extract rule from labels for a given service and a given docker container
func (p Provider) getServiceFrontendRule(container dockerData, serviceName string) string {
	if value, ok := getContainerServiceLabel(container, serviceName, types.SuffixFrontendRule); ok {
		return value
	}
	return p.getFrontendRule(container)
}

// Extract port from labels for a given service and a given docker container
func getServicePort(container dockerData, serviceName string) string {
	if value, ok := getContainerServiceLabel(container, serviceName, types.SuffixPort); ok {
		return value
	}
	return getPort(container)
}

func hasLoadBalancerLabel(container dockerData) bool {
	_, errMethod := getLabel(container, types.LabelBackendLoadbalancerMethod)
	_, errSticky := getLabel(container, types.LabelBackendLoadbalancerSticky)
	_, errStickiness := getLabel(container, types.LabelBackendLoadbalancerStickiness)
	_, errCookieName := getLabel(container, types.LabelBackendLoadbalancerStickinessCookieName)

	return errMethod == nil || errSticky == nil || errStickiness == nil || errCookieName == nil
}

func hasMaxConnLabels(container dockerData) bool {
	if _, err := getLabel(container, types.LabelBackendMaxconnAmount); err != nil {
		return false
	}
	if _, err := getLabel(container, types.LabelBackendMaxconnExtractorfunc); err != nil {
		return false
	}
	return true
}

func (p Provider) containerFilter(container dockerData) bool {
	if !isContainerEnabled(container, p.ExposedByDefault) {
		log.Debugf("Filtering disabled container %s", container.Name)
		return false
	}

	var err error
	portLabel := "traefik.port label"
	if hasServices(container) {
		portLabel = "traefik.<serviceName>.port or " + portLabel + "s"
		err = checkServiceLabelPort(container)
	} else {
		_, err = strconv.Atoi(container.Labels[types.LabelPort])
	}
	if len(container.NetworkSettings.Ports) == 0 && err != nil {
		log.Debugf("Filtering container without port and no %s %s : %s", portLabel, container.Name, err.Error())
		return false
	}

	constraintTags := strings.Split(container.Labels[types.LabelTags], ",")
	if ok, failingConstraint := p.MatchConstraints(constraintTags); !ok {
		if failingConstraint != nil {
			log.Debugf("Container %v pruned by '%v' constraint", container.Name, failingConstraint.String())
		}
		return false
	}

	if container.Health != "" && container.Health != "healthy" {
		log.Debugf("Filtering unhealthy or starting container %s", container.Name)
		return false
	}

	if len(p.getFrontendRule(container)) == 0 {
		log.Debugf("Filtering container with empty frontend rule %s", container.Name)
		return false
	}

	return true
}

// checkServiceLabelPort checks if all service names have a port service label
// or if port container label exists for default value
func checkServiceLabelPort(container dockerData) error {
	// If port container label is present, there is a default values for all ports, use it for the check
	_, err := strconv.Atoi(container.Labels[types.LabelPort])
	if err != nil {
		serviceLabelPorts := make(map[string]struct{})
		serviceLabels := make(map[string]struct{})
		portRegexp := regexp.MustCompile(`^traefik\.(?P<service_name>.+?)\.port$`)
		for label := range container.Labels {
			// Get all port service labels
			portLabel := portRegexp.FindStringSubmatch(label)
			if portLabel != nil && len(portLabel) > 0 {
				serviceLabelPorts[portLabel[0]] = struct{}{}
			}
			// Get only one instance of all service names from service labels
			servicesLabelNames := servicesPropertiesRegexp.FindStringSubmatch(label)
			if servicesLabelNames != nil && len(servicesLabelNames) > 0 {
				serviceLabels[strings.Split(servicesLabelNames[0], ".")[1]] = struct{}{}
			}
		}
		// If the number of service labels is different than the number of port services label
		// there is an error
		if len(serviceLabels) == len(serviceLabelPorts) {
			for labelPort := range serviceLabelPorts {
				_, err = strconv.Atoi(container.Labels[labelPort])
				if err != nil {
					break
				}
			}
		} else {
			err = errors.New("Port service labels missing, please use traefik.port as default value or define all port service labels")
		}
	}
	return err
}

func (p Provider) getFrontendName(container dockerData, idx int) string {
	// Replace '.' with '-' in quoted keys because of this issue https://github.com/BurntSushi/toml/issues/78
	return provider.Normalize(p.getFrontendRule(container) + "-" + strconv.Itoa(idx))
}

// GetFrontendRule returns the frontend rule for the specified container, using
// it's label. It returns a default one (Host) if the label is not present.
func (p Provider) getFrontendRule(container dockerData) string {
	if label, err := getLabel(container, types.LabelFrontendRule); err == nil {
		return label
	}
	if labels, err := getLabels(container, []string{labelDockerComposeProject, labelDockerComposeService}); err == nil {
		return "Host:" + getSubDomain(labels[labelDockerComposeService]+"."+labels[labelDockerComposeProject]) + "." + p.Domain
	}
	if len(p.Domain) > 0 {
		return "Host:" + getSubDomain(container.ServiceName) + "." + p.Domain
	}
	return ""
}

func getBackend(container dockerData) string {
	if label, err := getLabel(container, types.LabelBackend); err == nil {
		return provider.Normalize(label)
	}
	if labels, err := getLabels(container, []string{labelDockerComposeProject, labelDockerComposeService}); err == nil {
		return provider.Normalize(labels[labelDockerComposeService] + "_" + labels[labelDockerComposeProject])
	}
	return provider.Normalize(container.ServiceName)
}

func (p Provider) getIPAddress(container dockerData) string {
	if label, err := getLabel(container, labelDockerNetwork); err == nil && label != "" {
		networkSettings := container.NetworkSettings
		if networkSettings.Networks != nil {
			network := networkSettings.Networks[label]
			if network != nil {
				return network.Addr
			}

			log.Warnf("Could not find network named '%s' for container '%s'! Maybe you're missing the project's prefix in the label? Defaulting to first available network.", label, container.Name)
		}
	}

	if container.NetworkSettings.NetworkMode.IsHost() {
		if container.Node != nil {
			if container.Node.IPAddress != "" {
				return container.Node.IPAddress
			}
		}
		return "127.0.0.1"
	}

	if container.NetworkSettings.NetworkMode.IsContainer() {
		dockerClient, err := p.createClient()
		if err != nil {
			log.Warnf("Unable to get IP address for container %s, error: %s", container.Name, err)
			return ""
		}
		ctx := context.Background()
		containerInspected, err := dockerClient.ContainerInspect(ctx, container.NetworkSettings.NetworkMode.ConnectedContainer())
		if err != nil {
			log.Warnf("Unable to get IP address for container %s : Failed to inspect container ID %s, error: %s", container.Name, container.NetworkSettings.NetworkMode.ConnectedContainer(), err)
			return ""
		}
		return p.getIPAddress(parseContainer(containerInspected))
	}

	if p.UseBindPortIP {
		port := getPort(container)
		for netPort, portBindings := range container.NetworkSettings.Ports {
			if string(netPort) == port+"/TCP" || string(netPort) == port+"/UDP" {
				for _, p := range portBindings {
					return p.HostIP
				}
			}
		}
	}

	for _, network := range container.NetworkSettings.Networks {
		return network.Addr
	}
	return ""
}

func getPort(container dockerData) string {
	if label, err := getLabel(container, types.LabelPort); err == nil {
		return label
	}

	// See iteration order in https://blog.golang.org/go-maps-in-action
	var ports []nat.Port
	for port := range container.NetworkSettings.Ports {
		ports = append(ports, port)
	}

	less := func(i, j nat.Port) bool {
		return i.Int() < j.Int()
	}
	nat.Sort(ports, less)

	if len(ports) > 0 {
		min := ports[0]
		return min.Port()
	}

	return ""
}

func hasStickinessLabel(container dockerData) bool {
	labelStickiness, errStickiness := getLabel(container, types.LabelBackendLoadbalancerStickiness)
	return errStickiness == nil && len(labelStickiness) > 0 && strings.EqualFold(strings.TrimSpace(labelStickiness), "true")
}

// Deprecated replaced by Stickiness
func getSticky(container dockerData) string {
	if label, err := getLabel(container, types.LabelBackendLoadbalancerSticky); err == nil {
		if len(label) > 0 {
			log.Warnf("Deprecated configuration found: %s. Please use %s.", types.LabelBackendLoadbalancerSticky, types.LabelBackendLoadbalancerStickiness)
		}
		return label
	}
	return "false"
}

func getIsBackendLBSwarm(container dockerData) string {
	return getStringLabel(container, labelBackendLoadBalancerSwarm, "false")
}

func isContainerEnabled(container dockerData, exposedByDefault bool) bool {
	return exposedByDefault && container.Labels[types.LabelEnable] != "false" || container.Labels[types.LabelEnable] == "true"
}

=======
>>>>>>> e2190bd9
func listContainers(ctx context.Context, dockerClient client.ContainerAPIClient) ([]dockerData, error) {
	containerList, err := dockerClient.ContainerList(ctx, dockertypes.ContainerListOptions{})
	if err != nil {
		return nil, err
	}

	var containersInspected []dockerData
	// get inspect containers
	for _, container := range containerList {
		containerInspected, err := dockerClient.ContainerInspect(ctx, container.ID)
		if err != nil {
			log.Warnf("Failed to inspect container %s, error: %s", container.ID, err)
		} else {
			// This condition is here to avoid to have empty IP https://github.com/containous/traefik/issues/2459
			// We register only container which are running
			if containerInspected.ContainerJSONBase != nil && containerInspected.ContainerJSONBase.State != nil && containerInspected.ContainerJSONBase.State.Running {
				dData := parseContainer(containerInspected)
				containersInspected = append(containersInspected, dData)
			}
		}
	}
	return containersInspected, nil
}

func parseContainer(container dockertypes.ContainerJSON) dockerData {
	dData := dockerData{
		NetworkSettings: networkSettings{},
	}

	if container.ContainerJSONBase != nil {
		dData.Name = container.ContainerJSONBase.Name
		dData.ServiceName = dData.Name //Default ServiceName to be the container's Name.
		dData.Node = container.ContainerJSONBase.Node

		if container.ContainerJSONBase.HostConfig != nil {
			dData.NetworkSettings.NetworkMode = container.ContainerJSONBase.HostConfig.NetworkMode
		}

		if container.State != nil && container.State.Health != nil {
			dData.Health = container.State.Health.Status
		}
	}

	if container.Config != nil && container.Config.Labels != nil {
		dData.Labels = container.Config.Labels
	}

	if container.NetworkSettings != nil {
		if container.NetworkSettings.Ports != nil {
			dData.NetworkSettings.Ports = container.NetworkSettings.Ports
		}
		if container.NetworkSettings.Networks != nil {
			dData.NetworkSettings.Networks = make(map[string]*networkData)
			for name, containerNetwork := range container.NetworkSettings.Networks {
				dData.NetworkSettings.Networks[name] = &networkData{
					ID:   containerNetwork.NetworkID,
					Name: name,
					Addr: containerNetwork.IPAddress,
				}
			}
		}
	}
	return dData
}

func listServices(ctx context.Context, dockerClient client.APIClient) ([]dockerData, error) {
	serviceList, err := dockerClient.ServiceList(ctx, dockertypes.ServiceListOptions{})
	if err != nil {
		return nil, err
	}

	serverVersion, err := dockerClient.ServerVersion(ctx)
	if err != nil {
		return nil, err
	}

	networkListArgs := filters.NewArgs()
	// https://docs.docker.com/engine/api/v1.29/#tag/Network (Docker 17.06)
	if versions.GreaterThanOrEqualTo(serverVersion.APIVersion, "1.29") {
		networkListArgs.Add("scope", "swarm")
	} else {
		networkListArgs.Add("driver", "overlay")
	}

	networkList, err := dockerClient.NetworkList(ctx, dockertypes.NetworkListOptions{Filters: networkListArgs})
	if err != nil {
		log.Debugf("Failed to network inspect on client for docker, error: %s", err)
		return nil, err
	}

	networkMap := make(map[string]*dockertypes.NetworkResource)
	for _, network := range networkList {
		networkToAdd := network
		networkMap[network.ID] = &networkToAdd
	}

	var dockerDataList []dockerData
	var dockerDataListTasks []dockerData

	for _, service := range serviceList {
		dData := parseService(service, networkMap)
		if len(dData.NetworkSettings.Networks) > 0 {
			useSwarmLB := isBackendLBSwarm(dData)

			if useSwarmLB {
				dockerDataList = append(dockerDataList, dData)
			} else {
				isGlobalSvc := service.Spec.Mode.Global != nil

				dockerDataListTasks, err = listTasks(ctx, dockerClient, service.ID, dData, networkMap, isGlobalSvc)
				if err != nil {
					log.Warn(err)
				} else {
					dockerDataList = append(dockerDataList, dockerDataListTasks...)
				}
			}
		}
	}
	return dockerDataList, err
}

func parseService(service swarmtypes.Service, networkMap map[string]*dockertypes.NetworkResource) dockerData {
	dData := dockerData{
		ServiceName:     service.Spec.Annotations.Name,
		Name:            service.Spec.Annotations.Name,
		Labels:          service.Spec.Annotations.Labels,
		NetworkSettings: networkSettings{},
	}

	if service.Spec.EndpointSpec != nil {
		switch service.Spec.EndpointSpec.Mode {
		case swarmtypes.ResolutionModeDNSRR:
			log.Warnf("Ignored endpoint-mode not supported, service name: %s", service.Spec.Annotations.Name)
		case swarmtypes.ResolutionModeVIP:
			dData.NetworkSettings.Networks = make(map[string]*networkData)
			for _, virtualIP := range service.Endpoint.VirtualIPs {
				networkService := networkMap[virtualIP.NetworkID]
				if networkService != nil {
					ip, _, _ := net.ParseCIDR(virtualIP.Addr)
					network := &networkData{
						Name: networkService.Name,
						ID:   virtualIP.NetworkID,
						Addr: ip.String(),
					}
					dData.NetworkSettings.Networks[network.Name] = network
				} else {
					log.Debugf("Network not found, id: %s", virtualIP.NetworkID)
				}
			}
		}
	}
	return dData
}

func listTasks(ctx context.Context, dockerClient client.APIClient, serviceID string,
	serviceDockerData dockerData, networkMap map[string]*dockertypes.NetworkResource, isGlobalSvc bool) ([]dockerData, error) {
	serviceIDFilter := filters.NewArgs()
	serviceIDFilter.Add("service", serviceID)
	serviceIDFilter.Add("desired-state", "running")

	taskList, err := dockerClient.TaskList(ctx, dockertypes.TaskListOptions{Filters: serviceIDFilter})
	if err != nil {
		return nil, err
	}

	var dockerDataList []dockerData
	for _, task := range taskList {
		if task.Status.State != swarmtypes.TaskStateRunning {
			continue
		}
		dData := parseTasks(task, serviceDockerData, networkMap, isGlobalSvc)
		dockerDataList = append(dockerDataList, dData)
	}
	return dockerDataList, err
}

func parseTasks(task swarmtypes.Task, serviceDockerData dockerData, networkMap map[string]*dockertypes.NetworkResource, isGlobalSvc bool) dockerData {
	dData := dockerData{
		ServiceName:     serviceDockerData.Name,
		Name:            serviceDockerData.Name + "." + strconv.Itoa(task.Slot),
		Labels:          serviceDockerData.Labels,
		NetworkSettings: networkSettings{},
	}

	if isGlobalSvc {
		dData.Name = serviceDockerData.Name + "." + task.ID
	}

	if task.NetworksAttachments != nil {
		dData.NetworkSettings.Networks = make(map[string]*networkData)
		for _, virtualIP := range task.NetworksAttachments {
			if networkService, present := networkMap[virtualIP.Network.ID]; present {
				// Not sure about this next loop - when would a task have multiple IP's for the same network?
				for _, addr := range virtualIP.Addresses {
					ip, _, _ := net.ParseCIDR(addr)
					network := &networkData{
						ID:   virtualIP.Network.ID,
						Name: networkService.Name,
						Addr: ip.String(),
					}
					dData.NetworkSettings.Networks[network.Name] = network
				}
			}
		}
	}
	return dData
}<|MERGE_RESOLUTION|>--- conflicted
+++ resolved
@@ -249,409 +249,6 @@
 	return nil
 }
 
-<<<<<<< HEAD
-func (p *Provider) loadDockerConfig(containersInspected []dockerData) *types.Configuration {
-	var DockerFuncMap = template.FuncMap{
-		"getBackend":                  getBackend,
-		"getIPAddress":                p.getIPAddress,
-		"getPort":                     getPort,
-		"getWeight":                   getFuncStringLabel(types.LabelWeight, defaultWeight),
-		"getDomain":                   getFuncStringLabel(types.LabelDomain, p.Domain),
-		"getProtocol":                 getFuncStringLabel(types.LabelProtocol, defaultProtocol),
-		"getPassHostHeader":           getFuncStringLabel(types.LabelFrontendPassHostHeader, defaultPassHostHeader),
-		"getPriority":                 getFuncStringLabel(types.LabelFrontendPriority, defaultFrontendPriority),
-		"getEntryPoints":              getFuncSliceStringLabel(types.LabelFrontendEntryPoints),
-		"getBasicAuth":                getFuncSliceStringLabel(types.LabelFrontendAuthBasic),
-		"getFrontendRule":             p.getFrontendRule,
-		"getRedirect":                 getFuncStringLabel(types.LabelFrontendRedirect, ""),
-		"hasCircuitBreakerLabel":      hasLabel(types.LabelBackendCircuitbreakerExpression),
-		"getCircuitBreakerExpression": getFuncStringLabel(types.LabelBackendCircuitbreakerExpression, defaultCircuitBreakerExpression),
-		"hasLoadBalancerLabel":        hasLoadBalancerLabel,
-		"getLoadBalancerMethod":       getFuncStringLabel(types.LabelBackendLoadbalancerMethod, defaultBackendLoadBalancerMethod),
-		"hasMaxConnLabels":            hasMaxConnLabels,
-		"getMaxConnAmount":            getFuncInt64Label(types.LabelBackendMaxconnAmount, math.MaxInt64),
-		"getMaxConnExtractorFunc":     getFuncStringLabel(types.LabelBackendMaxconnExtractorfunc, defaultBackendMaxconnExtractorfunc),
-		"getSticky":                   getSticky,
-		"hasStickinessLabel":          hasStickinessLabel,
-		"getStickinessCookieName":     getFuncStringLabel(types.LabelBackendLoadbalancerStickinessCookieName, ""),
-		"getIsBackendLBSwarm":         getIsBackendLBSwarm,
-		"getServiceBackend":           getServiceBackend,
-		"getServiceRedirect":          getFuncServiceStringLabel(types.SuffixFrontendRedirect, defaultFrontendRedirect),
-		"getWhitelistSourceRange":     getFuncSliceStringLabel(types.LabelTraefikFrontendWhitelistSourceRange),
-
-		"hasRequestHeaders":                 hasLabel(types.LabelFrontendRequestHeaders),
-		"getRequestHeaders":                 getFuncMapLabel(types.LabelFrontendRequestHeaders),
-		"hasResponseHeaders":                hasLabel(types.LabelFrontendResponseHeaders),
-		"getResponseHeaders":                getFuncMapLabel(types.LabelFrontendResponseHeaders),
-		"hasAllowedHostsHeaders":            hasLabel(types.LabelFrontendAllowedHosts),
-		"getAllowedHostsHeaders":            getFuncSliceStringLabel(types.LabelFrontendAllowedHosts),
-		"hasHostsProxyHeaders":              hasLabel(types.LabelFrontendHostsProxyHeaders),
-		"getHostsProxyHeaders":              getFuncSliceStringLabel(types.LabelFrontendHostsProxyHeaders),
-		"hasSSLRedirectHeaders":             hasLabel(types.LabelFrontendSSLRedirect),
-		"getSSLRedirectHeaders":             getFuncBoolLabel(types.LabelFrontendSSLRedirect),
-		"hasSSLTemporaryRedirectHeaders":    hasLabel(types.LabelFrontendSSLTemporaryRedirect),
-		"getSSLTemporaryRedirectHeaders":    getFuncBoolLabel(types.LabelFrontendSSLTemporaryRedirect),
-		"hasSSLHostHeaders":                 hasLabel(types.LabelFrontendSSLHost),
-		"getSSLHostHeaders":                 getFuncStringLabel(types.LabelFrontendSSLHost, ""),
-		"hasSSLProxyHeaders":                hasLabel(types.LabelFrontendSSLProxyHeaders),
-		"getSSLProxyHeaders":                getFuncMapLabel(types.LabelFrontendSSLProxyHeaders),
-		"hasSTSSecondsHeaders":              hasLabel(types.LabelFrontendSTSSeconds),
-		"getSTSSecondsHeaders":              getFuncInt64Label(types.LabelFrontendSTSSeconds, 0),
-		"hasSTSIncludeSubdomainsHeaders":    hasLabel(types.LabelFrontendSTSIncludeSubdomains),
-		"getSTSIncludeSubdomainsHeaders":    getFuncBoolLabel(types.LabelFrontendSTSIncludeSubdomains),
-		"hasSTSPreloadHeaders":              hasLabel(types.LabelFrontendSTSPreload),
-		"getSTSPreloadHeaders":              getFuncBoolLabel(types.LabelFrontendSTSPreload),
-		"hasForceSTSHeaderHeaders":          hasLabel(types.LabelFrontendForceSTSHeader),
-		"getForceSTSHeaderHeaders":          getFuncBoolLabel(types.LabelFrontendForceSTSHeader),
-		"hasFrameDenyHeaders":               hasLabel(types.LabelFrontendFrameDeny),
-		"getFrameDenyHeaders":               getFuncBoolLabel(types.LabelFrontendFrameDeny),
-		"hasCustomFrameOptionsValueHeaders": hasLabel(types.LabelFrontendCustomFrameOptionsValue),
-		"getCustomFrameOptionsValueHeaders": getFuncStringLabel(types.LabelFrontendCustomFrameOptionsValue, ""),
-		"hasContentTypeNosniffHeaders":      hasLabel(types.LabelFrontendContentTypeNosniff),
-		"getContentTypeNosniffHeaders":      getFuncBoolLabel(types.LabelFrontendContentTypeNosniff),
-		"hasBrowserXSSFilterHeaders":        hasLabel(types.LabelFrontendBrowserXSSFilter),
-		"getBrowserXSSFilterHeaders":        getFuncBoolLabel(types.LabelFrontendBrowserXSSFilter),
-		"hasContentSecurityPolicyHeaders":   hasLabel(types.LabelFrontendContentSecurityPolicy),
-		"getContentSecurityPolicyHeaders":   getFuncStringLabel(types.LabelFrontendContentSecurityPolicy, ""),
-		"hasPublicKeyHeaders":               hasLabel(types.LabelFrontendPublicKey),
-		"getPublicKeyHeaders":               getFuncStringLabel(types.LabelFrontendPublicKey, ""),
-		"hasReferrerPolicyHeaders":          hasLabel(types.LabelFrontendReferrerPolicy),
-		"getReferrerPolicyHeaders":          getFuncStringLabel(types.LabelFrontendReferrerPolicy, ""),
-		"hasIsDevelopmentHeaders":           hasLabel(types.LabelFrontendIsDevelopment),
-		"getIsDevelopmentHeaders":           getFuncBoolLabel(types.LabelFrontendIsDevelopment),
-
-		"hasServices":               hasServices,
-		"getServiceNames":           getServiceNames,
-		"getServicePort":            getServicePort,
-		"hasServiceRequestHeaders":  hasServiceLabel(types.SuffixFrontendRequestHeaders),
-		"getServiceRequestHeaders":  getFuncServiceMapLabel(types.SuffixFrontendRequestHeaders),
-		"hasServiceResponseHeaders": hasServiceLabel(types.SuffixFrontendResponseHeaders),
-		"getServiceResponseHeaders": getFuncServiceMapLabel(types.SuffixFrontendResponseHeaders),
-		"getServiceWeight":          getFuncServiceStringLabel(types.SuffixWeight, defaultWeight),
-		"getServiceProtocol":        getFuncServiceStringLabel(types.SuffixProtocol, defaultProtocol),
-		"getServiceEntryPoints":     getFuncServiceSliceStringLabel(types.SuffixFrontendEntryPoints),
-		"getServiceBasicAuth":       getFuncServiceSliceStringLabel(types.SuffixFrontendAuthBasic),
-		"getServiceFrontendRule":    p.getServiceFrontendRule,
-		"getServicePassHostHeader":  getFuncServiceStringLabel(types.SuffixFrontendPassHostHeader, defaultPassHostHeader),
-		"getServicePriority":        getFuncServiceStringLabel(types.SuffixFrontendPriority, defaultFrontendPriority),
-	}
-	// filter containers
-	filteredContainers := fun.Filter(func(container dockerData) bool {
-		return p.containerFilter(container)
-	}, containersInspected).([]dockerData)
-
-	frontends := map[string][]dockerData{}
-	backends := map[string]dockerData{}
-	servers := map[string][]dockerData{}
-	serviceNames := make(map[string]struct{})
-	for idx, container := range filteredContainers {
-		if _, exists := serviceNames[container.ServiceName]; !exists {
-			frontendName := p.getFrontendName(container, idx)
-			frontends[frontendName] = append(frontends[frontendName], container)
-			if len(container.ServiceName) > 0 {
-				serviceNames[container.ServiceName] = struct{}{}
-			}
-		}
-		backendName := getBackend(container)
-		backends[backendName] = container
-		servers[backendName] = append(servers[backendName], container)
-	}
-
-	templateObjects := struct {
-		Containers []dockerData
-		Frontends  map[string][]dockerData
-		Backends   map[string]dockerData
-		Servers    map[string][]dockerData
-		Domain     string
-	}{
-		filteredContainers,
-		frontends,
-		backends,
-		servers,
-		p.Domain,
-	}
-
-	configuration, err := p.GetConfiguration("templates/docker.tmpl", DockerFuncMap, templateObjects)
-	if err != nil {
-		log.Error(err)
-	}
-
-	return configuration
-}
-
-// Regexp used to extract the name of the service and the name of the property for this service
-// All properties are under the format traefik.<servicename>.frontent.*= except the port/weight/protocol directly after traefik.<servicename>.
-var servicesPropertiesRegexp = regexp.MustCompile(`^traefik\.(?P<service_name>.+?)\.(?P<property_name>port|weight|protocol|frontend\.(.*))$`)
-
-// Check if for the given container, we find labels that are defining services
-func hasServices(container dockerData) bool {
-	return len(extractServicesLabels(container.Labels)) > 0
-}
-
-// Gets array of service names for a given container
-func getServiceNames(container dockerData) []string {
-	labelServiceProperties := extractServicesLabels(container.Labels)
-	keys := make([]string, 0, len(labelServiceProperties))
-	for k := range labelServiceProperties {
-		keys = append(keys, k)
-	}
-	return keys
-}
-
-// Extract backend from labels for a given service and a given docker container
-func getServiceBackend(container dockerData, serviceName string) string {
-	if value, ok := getContainerServiceLabel(container, serviceName, types.SuffixFrontendBackend); ok {
-		return container.ServiceName + "-" + value
-	}
-	return strings.TrimPrefix(container.ServiceName, "/") + "-" + getBackend(container) + "-" + provider.Normalize(serviceName)
-}
-
-// Extract rule from labels for a given service and a given docker container
-func (p Provider) getServiceFrontendRule(container dockerData, serviceName string) string {
-	if value, ok := getContainerServiceLabel(container, serviceName, types.SuffixFrontendRule); ok {
-		return value
-	}
-	return p.getFrontendRule(container)
-}
-
-// Extract port from labels for a given service and a given docker container
-func getServicePort(container dockerData, serviceName string) string {
-	if value, ok := getContainerServiceLabel(container, serviceName, types.SuffixPort); ok {
-		return value
-	}
-	return getPort(container)
-}
-
-func hasLoadBalancerLabel(container dockerData) bool {
-	_, errMethod := getLabel(container, types.LabelBackendLoadbalancerMethod)
-	_, errSticky := getLabel(container, types.LabelBackendLoadbalancerSticky)
-	_, errStickiness := getLabel(container, types.LabelBackendLoadbalancerStickiness)
-	_, errCookieName := getLabel(container, types.LabelBackendLoadbalancerStickinessCookieName)
-
-	return errMethod == nil || errSticky == nil || errStickiness == nil || errCookieName == nil
-}
-
-func hasMaxConnLabels(container dockerData) bool {
-	if _, err := getLabel(container, types.LabelBackendMaxconnAmount); err != nil {
-		return false
-	}
-	if _, err := getLabel(container, types.LabelBackendMaxconnExtractorfunc); err != nil {
-		return false
-	}
-	return true
-}
-
-func (p Provider) containerFilter(container dockerData) bool {
-	if !isContainerEnabled(container, p.ExposedByDefault) {
-		log.Debugf("Filtering disabled container %s", container.Name)
-		return false
-	}
-
-	var err error
-	portLabel := "traefik.port label"
-	if hasServices(container) {
-		portLabel = "traefik.<serviceName>.port or " + portLabel + "s"
-		err = checkServiceLabelPort(container)
-	} else {
-		_, err = strconv.Atoi(container.Labels[types.LabelPort])
-	}
-	if len(container.NetworkSettings.Ports) == 0 && err != nil {
-		log.Debugf("Filtering container without port and no %s %s : %s", portLabel, container.Name, err.Error())
-		return false
-	}
-
-	constraintTags := strings.Split(container.Labels[types.LabelTags], ",")
-	if ok, failingConstraint := p.MatchConstraints(constraintTags); !ok {
-		if failingConstraint != nil {
-			log.Debugf("Container %v pruned by '%v' constraint", container.Name, failingConstraint.String())
-		}
-		return false
-	}
-
-	if container.Health != "" && container.Health != "healthy" {
-		log.Debugf("Filtering unhealthy or starting container %s", container.Name)
-		return false
-	}
-
-	if len(p.getFrontendRule(container)) == 0 {
-		log.Debugf("Filtering container with empty frontend rule %s", container.Name)
-		return false
-	}
-
-	return true
-}
-
-// checkServiceLabelPort checks if all service names have a port service label
-// or if port container label exists for default value
-func checkServiceLabelPort(container dockerData) error {
-	// If port container label is present, there is a default values for all ports, use it for the check
-	_, err := strconv.Atoi(container.Labels[types.LabelPort])
-	if err != nil {
-		serviceLabelPorts := make(map[string]struct{})
-		serviceLabels := make(map[string]struct{})
-		portRegexp := regexp.MustCompile(`^traefik\.(?P<service_name>.+?)\.port$`)
-		for label := range container.Labels {
-			// Get all port service labels
-			portLabel := portRegexp.FindStringSubmatch(label)
-			if portLabel != nil && len(portLabel) > 0 {
-				serviceLabelPorts[portLabel[0]] = struct{}{}
-			}
-			// Get only one instance of all service names from service labels
-			servicesLabelNames := servicesPropertiesRegexp.FindStringSubmatch(label)
-			if servicesLabelNames != nil && len(servicesLabelNames) > 0 {
-				serviceLabels[strings.Split(servicesLabelNames[0], ".")[1]] = struct{}{}
-			}
-		}
-		// If the number of service labels is different than the number of port services label
-		// there is an error
-		if len(serviceLabels) == len(serviceLabelPorts) {
-			for labelPort := range serviceLabelPorts {
-				_, err = strconv.Atoi(container.Labels[labelPort])
-				if err != nil {
-					break
-				}
-			}
-		} else {
-			err = errors.New("Port service labels missing, please use traefik.port as default value or define all port service labels")
-		}
-	}
-	return err
-}
-
-func (p Provider) getFrontendName(container dockerData, idx int) string {
-	// Replace '.' with '-' in quoted keys because of this issue https://github.com/BurntSushi/toml/issues/78
-	return provider.Normalize(p.getFrontendRule(container) + "-" + strconv.Itoa(idx))
-}
-
-// GetFrontendRule returns the frontend rule for the specified container, using
-// it's label. It returns a default one (Host) if the label is not present.
-func (p Provider) getFrontendRule(container dockerData) string {
-	if label, err := getLabel(container, types.LabelFrontendRule); err == nil {
-		return label
-	}
-	if labels, err := getLabels(container, []string{labelDockerComposeProject, labelDockerComposeService}); err == nil {
-		return "Host:" + getSubDomain(labels[labelDockerComposeService]+"."+labels[labelDockerComposeProject]) + "." + p.Domain
-	}
-	if len(p.Domain) > 0 {
-		return "Host:" + getSubDomain(container.ServiceName) + "." + p.Domain
-	}
-	return ""
-}
-
-func getBackend(container dockerData) string {
-	if label, err := getLabel(container, types.LabelBackend); err == nil {
-		return provider.Normalize(label)
-	}
-	if labels, err := getLabels(container, []string{labelDockerComposeProject, labelDockerComposeService}); err == nil {
-		return provider.Normalize(labels[labelDockerComposeService] + "_" + labels[labelDockerComposeProject])
-	}
-	return provider.Normalize(container.ServiceName)
-}
-
-func (p Provider) getIPAddress(container dockerData) string {
-	if label, err := getLabel(container, labelDockerNetwork); err == nil && label != "" {
-		networkSettings := container.NetworkSettings
-		if networkSettings.Networks != nil {
-			network := networkSettings.Networks[label]
-			if network != nil {
-				return network.Addr
-			}
-
-			log.Warnf("Could not find network named '%s' for container '%s'! Maybe you're missing the project's prefix in the label? Defaulting to first available network.", label, container.Name)
-		}
-	}
-
-	if container.NetworkSettings.NetworkMode.IsHost() {
-		if container.Node != nil {
-			if container.Node.IPAddress != "" {
-				return container.Node.IPAddress
-			}
-		}
-		return "127.0.0.1"
-	}
-
-	if container.NetworkSettings.NetworkMode.IsContainer() {
-		dockerClient, err := p.createClient()
-		if err != nil {
-			log.Warnf("Unable to get IP address for container %s, error: %s", container.Name, err)
-			return ""
-		}
-		ctx := context.Background()
-		containerInspected, err := dockerClient.ContainerInspect(ctx, container.NetworkSettings.NetworkMode.ConnectedContainer())
-		if err != nil {
-			log.Warnf("Unable to get IP address for container %s : Failed to inspect container ID %s, error: %s", container.Name, container.NetworkSettings.NetworkMode.ConnectedContainer(), err)
-			return ""
-		}
-		return p.getIPAddress(parseContainer(containerInspected))
-	}
-
-	if p.UseBindPortIP {
-		port := getPort(container)
-		for netPort, portBindings := range container.NetworkSettings.Ports {
-			if string(netPort) == port+"/TCP" || string(netPort) == port+"/UDP" {
-				for _, p := range portBindings {
-					return p.HostIP
-				}
-			}
-		}
-	}
-
-	for _, network := range container.NetworkSettings.Networks {
-		return network.Addr
-	}
-	return ""
-}
-
-func getPort(container dockerData) string {
-	if label, err := getLabel(container, types.LabelPort); err == nil {
-		return label
-	}
-
-	// See iteration order in https://blog.golang.org/go-maps-in-action
-	var ports []nat.Port
-	for port := range container.NetworkSettings.Ports {
-		ports = append(ports, port)
-	}
-
-	less := func(i, j nat.Port) bool {
-		return i.Int() < j.Int()
-	}
-	nat.Sort(ports, less)
-
-	if len(ports) > 0 {
-		min := ports[0]
-		return min.Port()
-	}
-
-	return ""
-}
-
-func hasStickinessLabel(container dockerData) bool {
-	labelStickiness, errStickiness := getLabel(container, types.LabelBackendLoadbalancerStickiness)
-	return errStickiness == nil && len(labelStickiness) > 0 && strings.EqualFold(strings.TrimSpace(labelStickiness), "true")
-}
-
-// Deprecated replaced by Stickiness
-func getSticky(container dockerData) string {
-	if label, err := getLabel(container, types.LabelBackendLoadbalancerSticky); err == nil {
-		if len(label) > 0 {
-			log.Warnf("Deprecated configuration found: %s. Please use %s.", types.LabelBackendLoadbalancerSticky, types.LabelBackendLoadbalancerStickiness)
-		}
-		return label
-	}
-	return "false"
-}
-
-func getIsBackendLBSwarm(container dockerData) string {
-	return getStringLabel(container, labelBackendLoadBalancerSwarm, "false")
-}
-
-func isContainerEnabled(container dockerData, exposedByDefault bool) bool {
-	return exposedByDefault && container.Labels[types.LabelEnable] != "false" || container.Labels[types.LabelEnable] == "true"
-}
-
-=======
->>>>>>> e2190bd9
 func listContainers(ctx context.Context, dockerClient client.ContainerAPIClient) ([]dockerData, error) {
 	containerList, err := dockerClient.ContainerList(ctx, dockertypes.ContainerListOptions{})
 	if err != nil {
