package rancher

import (
	"fmt"

	"github.com/containous/traefik/log"
	"github.com/containous/traefik/provider"
	"github.com/containous/traefik/safe"
	"github.com/containous/traefik/types"
)

const (
	// Health
	healthy         = "healthy"
	updatingHealthy = "updating-healthy"

	// State
	active          = "active"
	running         = "running"
	upgraded        = "upgraded"
	updatingActive  = "updating-active"
	updatingRunning = "updating-running"
)

var _ provider.Provider = (*Provider)(nil)

// Provider holds configurations of the provider.
type Provider struct {
	provider.BaseProvider     `mapstructure:",squash" export:"true"`
	APIConfiguration          `mapstructure:",squash" export:"true"` // Provide backwards compatibility
	API                       *APIConfiguration                      `description:"Enable the Rancher API provider" export:"true"`
	Metadata                  *MetadataConfiguration                 `description:"Enable the Rancher metadata service provider" export:"true"`
	Domain                    string                                 `description:"Default domain used"`
	RefreshSeconds            int                                    `description:"Polling interval (in seconds)" export:"true"`
	ExposedByDefault          bool                                   `description:"Expose services by default" export:"true"`
	EnableServiceHealthFilter bool                                   `description:"Filter services with unhealthy states and inactive states" export:"true"`
}

type rancherData struct {
	Name       string
	Labels     map[string]string // List of labels set to container or service
	Containers []string
	Health     string
	State      string
}

func (r rancherData) String() string {
	return fmt.Sprintf("{name:%s, labels:%v, containers: %v, health: %s, state: %s}", r.Name, r.Labels, r.Containers, r.Health, r.State)
}

// Provide allows either the Rancher API or metadata service provider to
// seed configuration into Traefik using the given configuration channel.
func (p *Provider) Provide(configurationChan chan<- types.ConfigMessage, pool *safe.Pool, constraints types.Constraints) error {
	if p.Metadata == nil {
		return p.apiProvide(configurationChan, pool, constraints)
	}
	return p.metadataProvide(configurationChan, pool, constraints)
}

func containerFilter(name, healthState, state string) bool {
	if healthState != "" && healthState != healthy && healthState != updatingHealthy {
		log.Debugf("Filtering container %s with healthState of %s", name, healthState)
		return false
	}

<<<<<<< HEAD
	if state != "" && state != running && state != updatingRunning {
=======
	if state != "" && state != "running" && state != "updating-running" && state != "upgraded" {
>>>>>>> 79cd306a
		log.Debugf("Filtering container %s with state of %s", name, state)
		return false
	}

	return true
<<<<<<< HEAD
=======
}

func (p *Provider) serviceFilter(service rancherData) bool {

	if service.Labels[types.LabelPort] == "" {
		log.Debugf("Filtering service %s without traefik.port label", service.Name)
		return false
	}

	if !isServiceEnabled(service, p.ExposedByDefault) {
		log.Debugf("Filtering disabled service %s", service.Name)
		return false
	}

	constraintTags := strings.Split(service.Labels[types.LabelTags], ",")
	if ok, failingConstraint := p.MatchConstraints(constraintTags); !ok {
		if failingConstraint != nil {
			log.Debugf("Filtering service %s with constraint %s", service.Name, failingConstraint.String())
		}
		return false
	}

	// Only filter services by Health (HealthState) and State if EnableServiceHealthFilter is true
	if p.EnableServiceHealthFilter {

		if service.Health != "" && service.Health != "healthy" && service.Health != "updating-healthy" {
			log.Debugf("Filtering service %s with healthState of %s", service.Name, service.Health)
			return false
		}

		if service.State != "" && service.State != "active" && service.State != "updating-active" && service.State != "upgraded" && service.State != "upgrading" {
			log.Debugf("Filtering service %s with state of %s", service.Name, service.State)
			return false
		}
	}

	return true
}

func isServiceEnabled(service rancherData, exposedByDefault bool) bool {

	if service.Labels[types.LabelEnable] != "" {
		var v = service.Labels[types.LabelEnable]
		return exposedByDefault && v != "false" || v == "true"
	}
	return exposedByDefault
}

// TODO will be rewrite when merge on master
func hasRedirect(service rancherData) bool {
	value, err := getServiceLabel(service, types.LabelFrontendRedirectEntryPoint)
	frep := err == nil && len(value) > 0
	value, err = getServiceLabel(service, types.LabelFrontendRedirectRegex)
	frrg := err == nil && len(value) > 0
	value, err = getServiceLabel(service, types.LabelFrontendRedirectReplacement)
	frrp := err == nil && len(value) > 0

	return frep || frrg && frrp
}

// TODO will be rewrite when merge on master
func getRedirectEntryPoint(service rancherData) string {
	value, err := getServiceLabel(service, types.LabelFrontendRedirectEntryPoint)
	if err != nil || len(value) == 0 {
		return ""
	}
	return value
}

// TODO will be rewrite when merge on master
func getRedirectRegex(service rancherData) string {
	value, err := getServiceLabel(service, types.LabelFrontendRedirectRegex)
	if err != nil || len(value) == 0 {
		return ""
	}
	return value
}

// TODO will be rewrite when merge on master
func getRedirectReplacement(service rancherData) string {
	value, err := getServiceLabel(service, types.LabelFrontendRedirectReplacement)
	if err != nil || len(value) == 0 {
		return ""
	}
	return value
>>>>>>> 79cd306a
}<|MERGE_RESOLUTION|>--- conflicted
+++ resolved
@@ -18,6 +18,7 @@
 	active          = "active"
 	running         = "running"
 	upgraded        = "upgraded"
+	upgrading       = "upgrading"
 	updatingActive  = "updating-active"
 	updatingRunning = "updating-running"
 )
@@ -63,102 +64,10 @@
 		return false
 	}
 
-<<<<<<< HEAD
-	if state != "" && state != running && state != updatingRunning {
-=======
-	if state != "" && state != "running" && state != "updating-running" && state != "upgraded" {
->>>>>>> 79cd306a
+	if state != "" && state != running && state != updatingRunning && state != upgraded {
 		log.Debugf("Filtering container %s with state of %s", name, state)
 		return false
 	}
 
 	return true
-<<<<<<< HEAD
-=======
-}
-
-func (p *Provider) serviceFilter(service rancherData) bool {
-
-	if service.Labels[types.LabelPort] == "" {
-		log.Debugf("Filtering service %s without traefik.port label", service.Name)
-		return false
-	}
-
-	if !isServiceEnabled(service, p.ExposedByDefault) {
-		log.Debugf("Filtering disabled service %s", service.Name)
-		return false
-	}
-
-	constraintTags := strings.Split(service.Labels[types.LabelTags], ",")
-	if ok, failingConstraint := p.MatchConstraints(constraintTags); !ok {
-		if failingConstraint != nil {
-			log.Debugf("Filtering service %s with constraint %s", service.Name, failingConstraint.String())
-		}
-		return false
-	}
-
-	// Only filter services by Health (HealthState) and State if EnableServiceHealthFilter is true
-	if p.EnableServiceHealthFilter {
-
-		if service.Health != "" && service.Health != "healthy" && service.Health != "updating-healthy" {
-			log.Debugf("Filtering service %s with healthState of %s", service.Name, service.Health)
-			return false
-		}
-
-		if service.State != "" && service.State != "active" && service.State != "updating-active" && service.State != "upgraded" && service.State != "upgrading" {
-			log.Debugf("Filtering service %s with state of %s", service.Name, service.State)
-			return false
-		}
-	}
-
-	return true
-}
-
-func isServiceEnabled(service rancherData, exposedByDefault bool) bool {
-
-	if service.Labels[types.LabelEnable] != "" {
-		var v = service.Labels[types.LabelEnable]
-		return exposedByDefault && v != "false" || v == "true"
-	}
-	return exposedByDefault
-}
-
-// TODO will be rewrite when merge on master
-func hasRedirect(service rancherData) bool {
-	value, err := getServiceLabel(service, types.LabelFrontendRedirectEntryPoint)
-	frep := err == nil && len(value) > 0
-	value, err = getServiceLabel(service, types.LabelFrontendRedirectRegex)
-	frrg := err == nil && len(value) > 0
-	value, err = getServiceLabel(service, types.LabelFrontendRedirectReplacement)
-	frrp := err == nil && len(value) > 0
-
-	return frep || frrg && frrp
-}
-
-// TODO will be rewrite when merge on master
-func getRedirectEntryPoint(service rancherData) string {
-	value, err := getServiceLabel(service, types.LabelFrontendRedirectEntryPoint)
-	if err != nil || len(value) == 0 {
-		return ""
-	}
-	return value
-}
-
-// TODO will be rewrite when merge on master
-func getRedirectRegex(service rancherData) string {
-	value, err := getServiceLabel(service, types.LabelFrontendRedirectRegex)
-	if err != nil || len(value) == 0 {
-		return ""
-	}
-	return value
-}
-
-// TODO will be rewrite when merge on master
-func getRedirectReplacement(service rancherData) string {
-	value, err := getServiceLabel(service, types.LabelFrontendRedirectReplacement)
-	if err != nil || len(value) == 0 {
-		return ""
-	}
-	return value
->>>>>>> 79cd306a
 }