--- conflicted
+++ resolved
@@ -21,15 +21,10 @@
 
 // Kubernetes holds configurations of the Kubernetes provider.
 type Kubernetes struct {
-<<<<<<< HEAD
 	BaseProvider           `mapstructure:",squash"`
 	Endpoint               string
 	disablePassHostHeaders bool
-=======
-	BaseProvider `mapstructure:",squash"`
-	Endpoint     string
-	Namespaces   []string
->>>>>>> b5716abd
+	Namespaces             []string
 }
 
 func (provider *Kubernetes) createClient() (k8s.Client, error) {
