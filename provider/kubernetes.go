--- conflicted
+++ resolved
@@ -171,21 +171,18 @@
 					continue
 				}
 
-<<<<<<< HEAD
 				if expression := service.Annotations["traefik.backend.circuitbreaker"]; expression != "" {
 					templateObjects.Backends[r.Host+pa.Path].CircuitBreaker = &types.CircuitBreaker{
 						Expression: expression,
 					}
 				}
-
-=======
 				if service.Annotations["traefik.backend.loadbalancer.method"] == "drr" {
 					templateObjects.Backends[r.Host+pa.Path].LoadBalancer.Method = "drr"
 				}
 				if service.Annotations["traefik.backend.loadbalancer.sticky"] == "true" {
 					templateObjects.Backends[r.Host+pa.Path].LoadBalancer.Sticky = true
 				}
->>>>>>> a70c6f25
+
 				protocol := "http"
 				for _, port := range service.Spec.Ports {
 					if equalPorts(port, pa.Backend.ServicePort) {
