package ecs

import (
	"fmt"
	"net"
	"strconv"
	"strings"
	"text/template"

	"github.com/BurntSushi/ty/fun"
	"github.com/aws/aws-sdk-go/service/ec2"
	"github.com/containous/traefik/log"
	"github.com/containous/traefik/provider"
	"github.com/containous/traefik/provider/label"
	"github.com/containous/traefik/types"
)

// buildConfiguration fills the config template with the given instances
func (p *Provider) buildConfigurationV2(instances []ecsInstance) (*types.Configuration, error) {
	services := make(map[string][]ecsInstance)
	for _, instance := range instances {
		backendName := getBackendName(instance)
		if p.filterInstance(instance) {
			if serviceInstances, ok := services[backendName]; ok {
				services[backendName] = append(serviceInstances, instance)
			} else {
				services[backendName] = []ecsInstance{instance}
			}
		}
	}

	var ecsFuncMap = template.FuncMap{
		// Backend functions
		"getHost":           getHost,
		"getPort":           getPort,
		"getCircuitBreaker": label.GetCircuitBreaker,
		"getLoadBalancer":   label.GetLoadBalancer,
		"getMaxConn":        label.GetMaxConn,
		"getHealthCheck":    label.GetHealthCheck,
		"getBuffering":      label.GetBuffering,
		"getServers":        getServers,

		// Frontend functions
		"filterFrontends":   filterFrontends,
		"getFrontendRule":   p.getFrontendRule,
		"getPassHostHeader": label.GetFuncBool(label.TraefikFrontendPassHostHeader, label.DefaultPassHostHeader),
		"getPassTLSCert":    label.GetFuncBool(label.TraefikFrontendPassTLSCert, label.DefaultPassTLSCert),
		"getPriority":       label.GetFuncInt(label.TraefikFrontendPriority, label.DefaultFrontendPriority),
		"getBasicAuth":      label.GetFuncSliceString(label.TraefikFrontendAuthBasic), // Deprecated
		"getAuth":           label.GetAuth,
		"getEntryPoints":    label.GetFuncSliceString(label.TraefikFrontendEntryPoints),
		"getRedirect":       label.GetRedirect,
		"getErrorPages":     label.GetErrorPages,
		"getRateLimit":      label.GetRateLimit,
		"getHeaders":        label.GetHeaders,
		"getWhiteList":      label.GetWhiteList,
	}

	return p.GetConfiguration("templates/ecs.tmpl", ecsFuncMap, struct {
		Services map[string][]ecsInstance
	}{
		Services: services,
	})
}

func (p *Provider) filterInstance(i ecsInstance) bool {
	if i.machine == nil {
		log.Debug("Filtering ecs instance with nil machine")
		return false
	}

	if labelPort := label.GetStringValue(i.TraefikLabels, label.TraefikPort, ""); len(i.machine.ports) == 0 && labelPort == "" {
		log.Debugf("Filtering ecs instance without port %s (%s)", i.Name, i.ID)
		return false
	}

	if strings.ToLower(i.machine.state) != ec2.InstanceStateNameRunning {
		log.Debugf("Filtering ecs instance with an incorrect state %s (%s) (state = %s)", i.Name, i.ID, i.machine.state)
		return false
	}

	if len(i.machine.privateIP) == 0 {
		log.Debugf("Filtering ecs instance without an ip address %s (%s)", i.Name, i.ID)
		return false
	}

	if !isEnabled(i, p.ExposedByDefault) {
		log.Debugf("Filtering disabled ecs instance %s (%s)", i.Name, i.ID)
		return false
	}

	constraintTags := label.GetSliceStringValue(i.TraefikLabels, label.TraefikTags)
	if ok, failingConstraint := p.MatchConstraints(constraintTags); !ok {
		if failingConstraint != nil {
			log.Debugf("Filtering ecs instance pruned by constraint %s (%s) (constraint = %q)", i.Name, i.ID, failingConstraint.String())
		}
		return false
	}

	return true
}

func getBackendName(i ecsInstance) string {
	if value := label.GetStringValue(i.TraefikLabels, label.TraefikBackend, ""); len(value) > 0 {
		return value
	}
	return i.Name
}

func (p *Provider) getFrontendRule(i ecsInstance) string {
	domain := label.GetStringValue(i.TraefikLabels, label.TraefikDomain, p.Domain)
	defaultRule := "Host:" + strings.ToLower(strings.Replace(i.Name, "_", "-", -1)) + "." + domain

	return label.GetStringValue(i.TraefikLabels, label.TraefikFrontendRule, defaultRule)
}

func getHost(i ecsInstance) string {
	return i.machine.privateIP
}

func getPort(i ecsInstance) string {
	if value := label.GetStringValue(i.TraefikLabels, label.TraefikPort, ""); len(value) > 0 {
		port, err := strconv.ParseInt(value, 10, 64)
		if err == nil {
			for _, mapping := range i.machine.ports {
				if port == mapping.hostPort || port == mapping.containerPort {
					return strconv.FormatInt(mapping.hostPort, 10)
				}
			}
			return value
		}
	}
	return strconv.FormatInt(i.machine.ports[0].hostPort, 10)
}

func filterFrontends(instances []ecsInstance) []ecsInstance {
	byName := make(map[string]struct{})

	return fun.Filter(func(i ecsInstance) bool {
<<<<<<< HEAD
		_, found := byName[getBackendName(i)]
		if !found {
			byName[getBackendName(i)] = struct{}{}
=======
		backendName := getBackendName(i)
		_, found := byName[backendName]
		if !found {
			byName[backendName] = struct{}{}
>>>>>>> bf73127e
		}
		return !found
	}, instances).([]ecsInstance)
}

func getServers(instances []ecsInstance) map[string]types.Server {
	var servers map[string]types.Server

	for _, instance := range instances {
		if servers == nil {
			servers = make(map[string]types.Server)
		}

		protocol := label.GetStringValue(instance.TraefikLabels, label.TraefikProtocol, label.DefaultProtocol)
		host := getHost(instance)
		port := getPort(instance)

		serverName := provider.Normalize(fmt.Sprintf("server-%s-%s", instance.Name, instance.ID))
		servers[serverName] = types.Server{
			URL:    fmt.Sprintf("%s://%s", protocol, net.JoinHostPort(host, port)),
			Weight: label.GetIntValue(instance.TraefikLabels, label.TraefikWeight, label.DefaultWeight),
		}
	}

	return servers
}

func isEnabled(i ecsInstance, exposedByDefault bool) bool {
	return label.GetBoolValue(i.TraefikLabels, label.TraefikEnable, exposedByDefault)
}<|MERGE_RESOLUTION|>--- conflicted
+++ resolved
@@ -137,16 +137,10 @@
 	byName := make(map[string]struct{})
 
 	return fun.Filter(func(i ecsInstance) bool {
-<<<<<<< HEAD
-		_, found := byName[getBackendName(i)]
-		if !found {
-			byName[getBackendName(i)] = struct{}{}
-=======
 		backendName := getBackendName(i)
 		_, found := byName[backendName]
 		if !found {
 			byName[backendName] = struct{}{}
->>>>>>> bf73127e
 		}
 		return !found
 	}, instances).([]ecsInstance)
