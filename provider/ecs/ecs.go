package ecs

import (
	"context"
	"fmt"
	"strings"
	"time"

	"github.com/aws/aws-sdk-go/aws"
	"github.com/aws/aws-sdk-go/aws/credentials"
	"github.com/aws/aws-sdk-go/aws/defaults"
	"github.com/aws/aws-sdk-go/aws/ec2metadata"
	"github.com/aws/aws-sdk-go/aws/session"
	"github.com/aws/aws-sdk-go/service/ec2"
	"github.com/aws/aws-sdk-go/service/ecs"
	"github.com/cenk/backoff"
	"github.com/containous/traefik/job"
	"github.com/containous/traefik/log"
	"github.com/containous/traefik/provider"
	"github.com/containous/traefik/safe"
	"github.com/containous/traefik/types"
	"github.com/patrickmn/go-cache"
)

var _ provider.Provider = (*Provider)(nil)
<<<<<<< HEAD
var existingTaskDef = make(map[string]*ecs.TaskDefinition)
=======
var existingTaskDefCache = cache.New(30*time.Minute, 5*time.Minute)
>>>>>>> 36d05367

// Provider holds configurations of the provider.
type Provider struct {
	provider.BaseProvider `mapstructure:",squash" export:"true"`

	Domain           string `description:"Default domain used"`
	ExposedByDefault bool   `description:"Expose containers by default" export:"true"`
	RefreshSeconds   int    `description:"Polling interval (in seconds)" export:"true"`

	// Provider lookup parameters
	Clusters             Clusters `description:"ECS Clusters name"`
	Cluster              string   `description:"deprecated - ECS Cluster name"` // deprecated
	AutoDiscoverClusters bool     `description:"Auto discover cluster" export:"true"`
	Region               string   `description:"The AWS region to use for requests" export:"true"`
	AccessKeyID          string   `description:"The AWS credentials access key to use for making requests"`
	SecretAccessKey      string   `description:"The AWS credentials access key to use for making requests"`
}

type ecsInstance struct {
	Name                string
	ID                  string
	containerDefinition *ecs.ContainerDefinition
	machine             *machine
	TraefikLabels       map[string]string
	SegmentLabels       map[string]string
	SegmentName         string
}

type portMapping struct {
	containerPort int64
	hostPort      int64
}

type machine struct {
	name      string
	state     string
	privateIP string
	ports     []portMapping
}

type awsClient struct {
	ecs *ecs.ECS
	ec2 *ec2.EC2
}

// Init the provider
func (p *Provider) Init(constraints types.Constraints) error {
	return p.BaseProvider.Init(constraints)
}

func (p *Provider) createClient() (*awsClient, error) {
	sess, err := session.NewSession()
	if err != nil {
		return nil, err
	}

	ec2meta := ec2metadata.New(sess)
	if p.Region == "" {
		log.Infoln("No EC2 region provided, querying instance metadata endpoint...")
		identity, err := ec2meta.GetInstanceIdentityDocument()
		if err != nil {
			return nil, err
		}
		p.Region = identity.Region
	}

	cfg := &aws.Config{
		Region: &p.Region,
		Credentials: credentials.NewChainCredentials(
			[]credentials.Provider{
				&credentials.StaticProvider{
					Value: credentials.Value{
						AccessKeyID:     p.AccessKeyID,
						SecretAccessKey: p.SecretAccessKey,
					},
				},
				&credentials.EnvProvider{},
				&credentials.SharedCredentialsProvider{},
				defaults.RemoteCredProvider(*(defaults.Config()), defaults.Handlers()),
			}),
	}

	if p.Trace {
		cfg.WithLogger(aws.LoggerFunc(func(args ...interface{}) {
			log.Debug(args...)
		}))
	}

	return &awsClient{
		ecs.New(sess, cfg),
		ec2.New(sess, cfg),
	}, nil
}

// Provide allows the ecs provider to provide configurations to traefik
// using the given configuration channel.
func (p *Provider) Provide(configurationChan chan<- types.ConfigMessage, pool *safe.Pool) error {
	handleCanceled := func(ctx context.Context, err error) error {
		if ctx.Err() == context.Canceled || err == context.Canceled {
			return nil
		}
		return err
	}

	pool.Go(func(stop chan bool) {
		ctx, cancel := context.WithCancel(context.Background())
		safe.Go(func() {
			<-stop
			cancel()
		})

		operation := func() error {
			awsClient, err := p.createClient()
			if err != nil {
				return err
			}

			configuration, err := p.loadECSConfig(ctx, awsClient)
			if err != nil {
				return handleCanceled(ctx, err)
			}

			configurationChan <- types.ConfigMessage{
				ProviderName:  "ecs",
				Configuration: configuration,
			}

			if p.Watch {
				reload := time.NewTicker(time.Second * time.Duration(p.RefreshSeconds))
				defer reload.Stop()
				for {
					select {
					case <-reload.C:
						configuration, err := p.loadECSConfig(ctx, awsClient)
						if err != nil {
							return handleCanceled(ctx, err)
						}

						configurationChan <- types.ConfigMessage{
							ProviderName:  "ecs",
							Configuration: configuration,
						}
					case <-ctx.Done():
						return handleCanceled(ctx, ctx.Err())
					}
				}
			}

			return nil
		}

		notify := func(err error, time time.Duration) {
			log.Errorf("Provider connection error %+v, retrying in %s", err, time)
		}
		err := backoff.RetryNotify(safe.OperationWithRecover(operation), job.NewBackOff(backoff.NewExponentialBackOff()), notify)
		if err != nil {
			log.Errorf("Cannot connect to Provider api %+v", err)
		}
	})

	return nil
}

// Find all running Provider tasks in a cluster, also collect the task definitions (for docker labels)
// and the EC2 instance data
func (p *Provider) listInstances(ctx context.Context, client *awsClient) ([]ecsInstance, error) {
	var clustersArn []*string
	var clusters Clusters

	if p.AutoDiscoverClusters {
		input := &ecs.ListClustersInput{}
		for {
			result, err := client.ecs.ListClusters(input)
			if err != nil {
				return nil, err
			}
			if result != nil {
				clustersArn = append(clustersArn, result.ClusterArns...)
				input.NextToken = result.NextToken
				if result.NextToken == nil {
					break
				}
			} else {
				break
			}
		}
		for _, cArn := range clustersArn {
			clusters = append(clusters, *cArn)
		}
	} else if p.Cluster != "" {
		// TODO: Deprecated configuration - Need to be removed in the future
		clusters = Clusters{p.Cluster}
		log.Warn("Deprecated configuration found: ecs.cluster. Please use ecs.clusters instead.")
	} else {
		clusters = p.Clusters
	}

	var instances []ecsInstance

	log.Debugf("ECS Clusters: %s", clusters)

	for _, c := range clusters {

		input := &ecs.ListTasksInput{
			Cluster:       &c,
			DesiredStatus: aws.String(ecs.DesiredStatusRunning),
		}
		tasks := make(map[string]*ecs.Task)
		err := client.ecs.ListTasksPagesWithContext(ctx, input, func(page *ecs.ListTasksOutput, lastPage bool) bool {
			if len(page.TaskArns) > 0 {
				resp, err := client.ecs.DescribeTasksWithContext(ctx, &ecs.DescribeTasksInput{
					Tasks:   page.TaskArns,
					Cluster: &c,
				})
				if err != nil {
					log.Errorf("Unable to describe tasks for %v", page.TaskArns)
				} else {
					for _, t := range resp.Tasks {
						if aws.StringValue(t.LastStatus) == ecs.DesiredStatusRunning {
							tasks[aws.StringValue(t.TaskArn)] = t
						}
					}
				}
			}
			return !lastPage
		})

		if err != nil {
			log.Error("Unable to list tasks")
			return nil, err
		}

		// Skip to the next cluster if there are no tasks found on
		// this cluster.
		if len(tasks) == 0 {
			continue
		}

		ec2Instances, err := p.lookupEc2Instances(ctx, client, &c, tasks)
		if err != nil {
			return nil, err
		}

		taskDefinitions, err := p.lookupTaskDefinitions(ctx, client, tasks)
		if err != nil {
			return nil, err
		}

		for key, task := range tasks {

			containerInstance := ec2Instances[aws.StringValue(task.ContainerInstanceArn)]
			taskDef := taskDefinitions[key]

			for _, container := range task.Containers {

				var containerDefinition *ecs.ContainerDefinition
				for _, def := range taskDef.ContainerDefinitions {
					if aws.StringValue(container.Name) == aws.StringValue(def.Name) {
						containerDefinition = def
						break
					}
				}

				if containerDefinition == nil {
					log.Debugf("Unable to find container definition for %s", aws.StringValue(container.Name))
					continue
				}

				var mach *machine
				if aws.StringValue(task.LaunchType) == ecs.LaunchTypeFargate {
					var ports []portMapping
					for _, mapping := range containerDefinition.PortMappings {
						if mapping != nil {
							ports = append(ports, portMapping{
								hostPort:      aws.Int64Value(mapping.HostPort),
								containerPort: aws.Int64Value(mapping.ContainerPort),
							})
						}
					}
					mach = &machine{
						privateIP: aws.StringValue(container.NetworkInterfaces[0].PrivateIpv4Address),
						ports:     ports,
						state:     aws.StringValue(task.LastStatus),
					}
				} else {
					var ports []portMapping
					for _, mapping := range container.NetworkBindings {
						if mapping != nil {
							ports = append(ports, portMapping{
								hostPort:      aws.Int64Value(mapping.HostPort),
								containerPort: aws.Int64Value(mapping.ContainerPort),
							})
						}
					}
					mach = &machine{
						privateIP: aws.StringValue(containerInstance.PrivateIpAddress),
						ports:     ports,
						state:     aws.StringValue(containerInstance.State.Name),
					}
				}

				instances = append(instances, ecsInstance{
					Name:                fmt.Sprintf("%s-%s", strings.Replace(aws.StringValue(task.Group), ":", "-", 1), *container.Name),
					ID:                  key[len(key)-12:],
					containerDefinition: containerDefinition,
					machine:             mach,
					TraefikLabels:       aws.StringValueMap(containerDefinition.DockerLabels),
				})
			}
		}
	}

	return instances, nil
}

func (p *Provider) lookupEc2Instances(ctx context.Context, client *awsClient, clusterName *string, ecsDatas map[string]*ecs.Task) (map[string]*ec2.Instance, error) {

	instanceIds := make(map[string]string)
	ec2Instances := make(map[string]*ec2.Instance)

	var containerInstancesArns []*string
	var instanceArns []*string

	for _, task := range ecsDatas {
		if task.ContainerInstanceArn != nil {
			containerInstancesArns = append(containerInstancesArns, task.ContainerInstanceArn)
		}
	}

	for _, arns := range p.chunkIDs(containerInstancesArns) {
		resp, err := client.ecs.DescribeContainerInstancesWithContext(ctx, &ecs.DescribeContainerInstancesInput{
			ContainerInstances: arns,
			Cluster:            clusterName,
		})

		if err != nil {
			log.Errorf("Unable to describe container instances: %v", err)
			return nil, err
		}

		for _, container := range resp.ContainerInstances {
			instanceIds[aws.StringValue(container.Ec2InstanceId)] = aws.StringValue(container.ContainerInstanceArn)
			instanceArns = append(instanceArns, container.Ec2InstanceId)
		}
	}

	if len(instanceArns) > 0 {
		for _, ids := range p.chunkIDs(instanceArns) {
			input := &ec2.DescribeInstancesInput{
				InstanceIds: ids,
			}

			err := client.ec2.DescribeInstancesPagesWithContext(ctx, input, func(page *ec2.DescribeInstancesOutput, lastPage bool) bool {
				if len(page.Reservations) > 0 {
					for _, r := range page.Reservations {
						for _, i := range r.Instances {
							if i.InstanceId != nil {
								ec2Instances[instanceIds[aws.StringValue(i.InstanceId)]] = i
							}
						}
					}
				}
				return !lastPage
			})

			if err != nil {
				log.Errorf("Unable to describe instances: %v", err)
				return nil, err
			}
		}
	}

	return ec2Instances, nil
}

func (p *Provider) lookupTaskDefinitions(ctx context.Context, client *awsClient, taskDefArns map[string]*ecs.Task) (map[string]*ecs.TaskDefinition, error) {
	taskDef := make(map[string]*ecs.TaskDefinition)
	for arn, task := range taskDefArns {
<<<<<<< HEAD
		if definition, ok := existingTaskDef[arn]; ok {
			taskDef[arn] = definition
			log.Debugf("Found existing task definition for %s. Skipping the call", arn)
=======
		if definition, ok := existingTaskDefCache.Get(arn); ok {
			taskDef[arn] = definition.(*ecs.TaskDefinition)
			log.Debugf("Found cached task definition for %s. Skipping the call", arn)
>>>>>>> 36d05367
		} else {
			resp, err := client.ecs.DescribeTaskDefinitionWithContext(ctx, &ecs.DescribeTaskDefinitionInput{
				TaskDefinition: task.TaskDefinitionArn,
			})

			if err != nil {
				log.Errorf("Unable to describe task definition: %s", err)
				return nil, err
			}
<<<<<<< HEAD
			taskDef[arn] = resp.TaskDefinition
=======

			taskDef[arn] = resp.TaskDefinition
			existingTaskDefCache.Set(arn, resp.TaskDefinition, cache.DefaultExpiration)
>>>>>>> 36d05367
		}
	}
	existingTaskDef = taskDef
	return taskDef, nil
}

func (p *Provider) loadECSConfig(ctx context.Context, client *awsClient) (*types.Configuration, error) {
	instances, err := p.listInstances(ctx, client)
	if err != nil {
		return nil, err
	}

	return p.buildConfiguration(instances)
}

// chunkIDs ECS expects no more than 100 parameters be passed to a API call;
// thus, pack each string into an array capped at 100 elements
func (p *Provider) chunkIDs(ids []*string) [][]*string {
	var chuncked [][]*string
	for i := 0; i < len(ids); i += 100 {
		sliceEnd := -1
		if i+100 < len(ids) {
			sliceEnd = i + 100
		} else {
			sliceEnd = len(ids)
		}
		chuncked = append(chuncked, ids[i:sliceEnd])
	}
	return chuncked
}<|MERGE_RESOLUTION|>--- conflicted
+++ resolved
@@ -23,11 +23,7 @@
 )
 
 var _ provider.Provider = (*Provider)(nil)
-<<<<<<< HEAD
-var existingTaskDef = make(map[string]*ecs.TaskDefinition)
-=======
 var existingTaskDefCache = cache.New(30*time.Minute, 5*time.Minute)
->>>>>>> 36d05367
 
 // Provider holds configurations of the provider.
 type Provider struct {
@@ -406,15 +402,9 @@
 func (p *Provider) lookupTaskDefinitions(ctx context.Context, client *awsClient, taskDefArns map[string]*ecs.Task) (map[string]*ecs.TaskDefinition, error) {
 	taskDef := make(map[string]*ecs.TaskDefinition)
 	for arn, task := range taskDefArns {
-<<<<<<< HEAD
-		if definition, ok := existingTaskDef[arn]; ok {
-			taskDef[arn] = definition
-			log.Debugf("Found existing task definition for %s. Skipping the call", arn)
-=======
 		if definition, ok := existingTaskDefCache.Get(arn); ok {
 			taskDef[arn] = definition.(*ecs.TaskDefinition)
 			log.Debugf("Found cached task definition for %s. Skipping the call", arn)
->>>>>>> 36d05367
 		} else {
 			resp, err := client.ecs.DescribeTaskDefinitionWithContext(ctx, &ecs.DescribeTaskDefinitionInput{
 				TaskDefinition: task.TaskDefinitionArn,
@@ -424,16 +414,11 @@
 				log.Errorf("Unable to describe task definition: %s", err)
 				return nil, err
 			}
-<<<<<<< HEAD
-			taskDef[arn] = resp.TaskDefinition
-=======
 
 			taskDef[arn] = resp.TaskDefinition
 			existingTaskDefCache.Set(arn, resp.TaskDefinition, cache.DefaultExpiration)
->>>>>>> 36d05367
-		}
-	}
-	existingTaskDef = taskDef
+		}
+	}
 	return taskDef, nil
 }
 
