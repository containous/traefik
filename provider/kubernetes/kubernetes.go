package kubernetes

import (
	"bufio"
	"bytes"
	"errors"
	"flag"
	"fmt"
	"net"
	"os"
	"reflect"
	"strconv"
	"strings"
	"text/template"
	"time"

	"github.com/cenk/backoff"
	"github.com/containous/traefik/job"
	"github.com/containous/traefik/log"
	"github.com/containous/traefik/provider"
	"github.com/containous/traefik/provider/label"
	"github.com/containous/traefik/safe"
	"github.com/containous/traefik/tls"
	"github.com/containous/traefik/types"
	"gopkg.in/yaml.v2"
	corev1 "k8s.io/api/core/v1"
	extensionsv1beta1 "k8s.io/api/extensions/v1beta1"
	"k8s.io/apimachinery/pkg/labels"
	"k8s.io/apimachinery/pkg/util/intstr"
)

var _ provider.Provider = (*Provider)(nil)

const (
	ruleTypePathPrefix         = "PathPrefix"
	ruleTypeReplacePath        = "ReplacePath"
	traefikDefaultRealm        = "traefik"
	traefikDefaultIngressClass = "traefik"
	defaultBackendName         = "global-default-backend"
	defaultFrontendName        = "global-default-frontend"
)

// IngressEndpoint holds the endpoint information for the Kubernetes provider
type IngressEndpoint struct {
	IP               string `description:"IP used for Kubernetes Ingress endpoints"`
	Hostname         string `description:"Hostname used for Kubernetes Ingress endpoints"`
	PublishedService string `description:"Published Kubernetes Service to copy status from"`
}

// Provider holds configurations of the provider.
type Provider struct {
	provider.BaseProvider  `mapstructure:",squash" export:"true"`
	Endpoint               string           `description:"Kubernetes server endpoint (required for external cluster client)"`
	Token                  string           `description:"Kubernetes bearer token (not needed for in-cluster client)"`
	CertAuthFilePath       string           `description:"Kubernetes certificate authority file path (not needed for in-cluster client)"`
	DisablePassHostHeaders bool             `description:"Kubernetes disable PassHost Headers" export:"true"`
	EnablePassTLSCert      bool             `description:"Kubernetes enable Pass TLS Client Certs" export:"true"`
	Namespaces             Namespaces       `description:"Kubernetes namespaces" export:"true"`
	LabelSelector          string           `description:"Kubernetes Ingress label selector to use" export:"true"`
	IngressClass           string           `description:"Value of kubernetes.io/ingress.class annotation to watch for" export:"true"`
	IngressEndpoint        *IngressEndpoint `description:"Kubernetes Ingress Endpoint"`
	lastConfiguration      safe.Safe
}

func (p *Provider) newK8sClient(ingressLabelSelector string) (Client, error) {
	ingLabelSel, err := labels.Parse(ingressLabelSelector)
	if err != nil {
		return nil, fmt.Errorf("invalid ingress label selector: %q", ingressLabelSelector)
	}
	log.Infof("ingress label selector is: %q", ingLabelSel)

	withEndpoint := ""
	if p.Endpoint != "" {
		withEndpoint = fmt.Sprintf(" with endpoint %v", p.Endpoint)
	}

	var cl *clientImpl
	if os.Getenv("KUBERNETES_SERVICE_HOST") != "" && os.Getenv("KUBERNETES_SERVICE_PORT") != "" {
		log.Infof("Creating in-cluster Provider client%s", withEndpoint)
		cl, err = newInClusterClient(p.Endpoint)
	} else {
		log.Infof("Creating cluster-external Provider client%s", withEndpoint)
		cl, err = newExternalClusterClient(p.Endpoint, p.Token, p.CertAuthFilePath)
	}

	if err == nil {
		cl.ingressLabelSelector = ingLabelSel
	}

	return cl, err
}

// Provide allows the k8s provider to provide configurations to traefik
// using the given configuration channel.
func (p *Provider) Provide(configurationChan chan<- types.ConfigMessage, pool *safe.Pool, constraints types.Constraints) error {
	// Tell glog (used by client-go) to log into STDERR. Otherwise, we risk
	// certain kinds of API errors getting logged into a directory not
	// available in a `FROM scratch` Docker container, causing glog to abort
	// hard with an exit code > 0.
	err := flag.Set("logtostderr", "true")
	if err != nil {
		return err
	}

	log.Debugf("Using Ingress label selector: %q", p.LabelSelector)
	k8sClient, err := p.newK8sClient(p.LabelSelector)
	if err != nil {
		return err
	}
	p.Constraints = append(p.Constraints, constraints...)

	pool.Go(func(stop chan bool) {
		operation := func() error {
			for {
				stopWatch := make(chan struct{}, 1)
				defer close(stopWatch)
				eventsChan, err := k8sClient.WatchAll(p.Namespaces, stopWatch)
				if err != nil {
					log.Errorf("Error watching kubernetes events: %v", err)
					timer := time.NewTimer(1 * time.Second)
					select {
					case <-timer.C:
						return err
					case <-stop:
						return nil
					}
				}
				for {
					select {
					case <-stop:
						return nil
					case event := <-eventsChan:
						log.Debugf("Received Kubernetes event kind %T", event)

						templateObjects, err := p.loadIngresses(k8sClient)
						if err != nil {
							return err
						}

						if reflect.DeepEqual(p.lastConfiguration.Get(), templateObjects) {
							log.Debugf("Skipping Kubernetes event kind %T", event)
						} else {
							p.lastConfiguration.Set(templateObjects)
							configurationChan <- types.ConfigMessage{
								ProviderName:  "kubernetes",
								Configuration: p.loadConfig(*templateObjects),
							}
						}
					}
				}
			}
		}

		notify := func(err error, time time.Duration) {
			log.Errorf("Provider connection error: %s; retrying in %s", err, time)
		}
		err := backoff.RetryNotify(safe.OperationWithRecover(operation), job.NewBackOff(backoff.NewExponentialBackOff()), notify)
		if err != nil {
			log.Errorf("Cannot connect to Provider: %s", err)
		}
	})

	return nil
}

func (p *Provider) loadIngresses(k8sClient Client) (*types.Configuration, error) {
	ingresses := k8sClient.GetIngresses()

	templateObjects := &types.Configuration{
		Backends:  map[string]*types.Backend{},
		Frontends: map[string]*types.Frontend{},
	}

	for _, i := range ingresses {
		annotationIngressClass := getAnnotationName(i.Annotations, annotationKubernetesIngressClass)
		ingressClass := i.Annotations[annotationIngressClass]

		if !p.shouldProcessIngress(ingressClass) {
			continue
		}

		tlsSection, err := getTLS(i, k8sClient)
		if err != nil {
			log.Errorf("Error configuring TLS for ingress %s/%s: %v", i.Namespace, i.Name, err)
			continue
		}
		templateObjects.TLS = append(templateObjects.TLS, tlsSection...)

<<<<<<< HEAD
		if i.Spec.Backend != nil {
			err := p.addGlobalBackend(k8sClient, i, templateObjects)
			if err != nil {
				log.Errorf("Error creating global backend for ingress %s/%s: %v", i.Namespace, i.Name, err)
				continue
			}
=======
		var weightAllocator weightAllocator = &defaultWeightAllocator{}
		annotationPercentageWeights := getAnnotationName(i.Annotations, annotationKubernetesServiceWeights)
		if _, ok := i.Annotations[annotationPercentageWeights]; ok {
			fractionalAllocator, err := newFractionalWeightAllocator(i, k8sClient)
			if err != nil {
				log.Errorf("failed to create fractional weight allocator for ingress %s/%s: %v", i.Namespace, i.Name, err)
				continue
			}
			log.Debugf("Created custom weight allocator for %s/%s: %s", i.Namespace, i.Name, fractionalAllocator)
			weightAllocator = fractionalAllocator
>>>>>>> 17ad5153
		}

		for _, r := range i.Spec.Rules {
			if r.HTTP == nil {
				log.Warn("Error in ingress: HTTP is nil")
				continue
			}

			for _, pa := range r.HTTP.Paths {
				baseName := r.Host + pa.Path
				if _, exists := templateObjects.Backends[baseName]; !exists {
					templateObjects.Backends[baseName] = &types.Backend{
						Servers: make(map[string]types.Server),
						LoadBalancer: &types.LoadBalancer{
							Method: "wrr",
						},
					}
				}

				annotationAuthRealm := getAnnotationName(i.Annotations, annotationKubernetesAuthRealm)
				if realm := i.Annotations[annotationAuthRealm]; realm != "" && realm != traefikDefaultRealm {
					log.Errorf("Value for annotation %q on ingress %s/%s invalid: no realm customization supported", annotationAuthRealm, i.Namespace, i.Name)
					delete(templateObjects.Backends, baseName)
					continue
				}

				if _, exists := templateObjects.Frontends[baseName]; !exists {
					auth, err := getAuthConfig(i, k8sClient)
					if err != nil {
						log.Errorf("Failed to retrieve auth configuration for ingress %s/%s: %s", i.Namespace, i.Name, err)
						continue
					}

					passHostHeader := getBoolValue(i.Annotations, annotationKubernetesPreserveHost, !p.DisablePassHostHeaders)
					passTLSCert := getBoolValue(i.Annotations, annotationKubernetesPassTLSCert, p.EnablePassTLSCert)
					priority := getIntValue(i.Annotations, annotationKubernetesPriority, 0)
					entryPoints := getSliceStringValue(i.Annotations, annotationKubernetesFrontendEntryPoints)

					templateObjects.Frontends[baseName] = &types.Frontend{
						Backend:        baseName,
						PassHostHeader: passHostHeader,
						PassTLSCert:    passTLSCert,
						Routes:         make(map[string]types.Route),
						Priority:       priority,
						WhiteList:      getWhiteList(i),
						Redirect:       getFrontendRedirect(i),
						EntryPoints:    entryPoints,
						Headers:        getHeader(i),
						Errors:         getErrorPages(i),
						RateLimit:      getRateLimit(i),
						Auth:           auth,
					}
				}

				if len(r.Host) > 0 {
					if _, exists := templateObjects.Frontends[baseName].Routes[r.Host]; !exists {
						templateObjects.Frontends[baseName].Routes[r.Host] = types.Route{
							Rule: getRuleForHost(r.Host),
						}
					}
				}

				rule, err := getRuleForPath(pa, i)
				if err != nil {
					log.Errorf("Failed to get rule for ingress %s/%s: %s", i.Namespace, i.Name, err)
					delete(templateObjects.Frontends, baseName)
					continue
				}
				if rule != "" {
					templateObjects.Frontends[baseName].Routes[pa.Path] = types.Route{
						Rule: rule,
					}
				}

				service, exists, err := k8sClient.GetService(i.Namespace, pa.Backend.ServiceName)
				if err != nil {
					return nil, fmt.Errorf("error while retrieving service information from k8s API %s/%s: %v", i.Namespace, pa.Backend.ServiceName, err)
				}

				if !exists {
					log.Errorf("Service not found for %s/%s", i.Namespace, pa.Backend.ServiceName)
					delete(templateObjects.Frontends, baseName)
					continue
				}

				templateObjects.Backends[baseName].CircuitBreaker = getCircuitBreaker(service)
				templateObjects.Backends[baseName].LoadBalancer = getLoadBalancer(service)
				templateObjects.Backends[baseName].MaxConn = getMaxConn(service)
				templateObjects.Backends[baseName].Buffering = getBuffering(service)

				protocol := label.DefaultProtocol

				for _, port := range service.Spec.Ports {
					if equalPorts(port, pa.Backend.ServicePort) {
						if port.Port == 443 || strings.HasPrefix(port.Name, "https") {
							protocol = "https"
						}

						if service.Spec.Type == "ExternalName" {
							url := protocol + "://" + service.Spec.ExternalName
							if port.Port != 443 && port.Port != 80 {
								url = fmt.Sprintf("%s:%d", url, port.Port)
							}

							templateObjects.Backends[baseName].Servers[url] = types.Server{
								URL:    url,
								Weight: label.DefaultWeight,
							}
						} else {
							endpoints, exists, err := k8sClient.GetEndpoints(service.Namespace, service.Name)
							if err != nil {
								return nil, fmt.Errorf("error retrieving endpoint information from k8s API %s/%s: %v", service.Namespace, service.Name, err)
							}

							if !exists {
								log.Warnf("Endpoints not found for %s/%s", service.Namespace, service.Name)
								break
							}

							if len(endpoints.Subsets) == 0 {
								log.Warnf("Endpoints not available for %s/%s", service.Namespace, service.Name)
								break
							}

							for _, subset := range endpoints.Subsets {
								endpointPort := endpointPortNumber(port, subset.Ports)
								if endpointPort == 0 {
									// endpoint port does not match service.
									continue
								}
								for _, address := range subset.Addresses {
									url := protocol + "://" + net.JoinHostPort(address.IP, strconv.FormatInt(int64(endpointPort), 10))
									name := url
									if address.TargetRef != nil && address.TargetRef.Name != "" {
										name = address.TargetRef.Name
									}

									templateObjects.Backends[baseName].Servers[name] = types.Server{
										URL:    url,
										Weight: weightAllocator.getWeight(r.Host, pa.Path, pa.Backend.ServiceName),
									}
								}
							}
						}
						break
					}
				}
			}
		}

		err = p.updateIngressStatus(i, k8sClient)
		if err != nil {
			log.Errorf("Cannot update Ingress %s/%s due to error: %v", i.Namespace, i.Name, err)
		}
	}
	return templateObjects, nil
}

func (p *Provider) updateIngressStatus(i *extensionsv1beta1.Ingress, k8sClient Client) error {
	// Only process if an IngressEndpoint has been configured
	if p.IngressEndpoint == nil {
		return nil
	}

	if len(p.IngressEndpoint.PublishedService) == 0 {
		if len(p.IngressEndpoint.IP) == 0 && len(p.IngressEndpoint.Hostname) == 0 {
			return errors.New("publishedService or ip or hostname must be defined")
		}

		return k8sClient.UpdateIngressStatus(i.Namespace, i.Name, p.IngressEndpoint.IP, p.IngressEndpoint.Hostname)
	}

	serviceInfo := strings.Split(p.IngressEndpoint.PublishedService, "/")
	if len(serviceInfo) != 2 {
		return fmt.Errorf("invalid publishedService format (expected 'namespace/service' format): %s", p.IngressEndpoint.PublishedService)
	}
	serviceNamespace, serviceName := serviceInfo[0], serviceInfo[1]

	service, exists, err := k8sClient.GetService(serviceNamespace, serviceName)
	if err != nil {
		return fmt.Errorf("cannot get service %s, received error: %s", p.IngressEndpoint.PublishedService, err)
	}

	if exists && service.Status.LoadBalancer.Ingress == nil {
		// service exists, but has no Load Balancer status
		log.Debugf("Skipping updating Ingress %s/%s due to service %s having no status set", i.Namespace, i.Name, p.IngressEndpoint.PublishedService)
		return nil
	}

	if !exists {
		return fmt.Errorf("missing service: %s", p.IngressEndpoint.PublishedService)
	}

	return k8sClient.UpdateIngressStatus(i.Namespace, i.Name, service.Status.LoadBalancer.Ingress[0].IP, service.Status.LoadBalancer.Ingress[0].Hostname)
}

func (p *Provider) loadConfig(templateObjects types.Configuration) *types.Configuration {
	var FuncMap = template.FuncMap{}
	configuration, err := p.GetConfiguration("templates/kubernetes.tmpl", FuncMap, templateObjects)
	if err != nil {
		log.Error(err)
	}
	return configuration
}

func (p *Provider) addGlobalBackend(k8sClient Client, i *extensionsv1beta1.Ingress, templateObjects *types.Configuration) error {
	// Ensure that we are not duplicating the frontend
	if _, exists := templateObjects.Frontends[defaultFrontendName]; exists {
		return errors.New("duplicate frontend: global-default-backend")
	}

	// Ensure we are not duplicating the backend
	if _, exists := templateObjects.Backends[defaultBackendName]; exists {
		return errors.New("duplicate backend: global-default-backend")
	}

	templateObjects.Backends[defaultBackendName] = &types.Backend{
		Servers: make(map[string]types.Server),
		LoadBalancer: &types.LoadBalancer{
			Method: "wrr",
		},
	}

	service, exists, err := k8sClient.GetService(i.Namespace, i.Spec.Backend.ServiceName)
	if err != nil {
		return fmt.Errorf("error while retrieving service information from k8s API %s/%s: %v", i.Namespace, i.Spec.Backend.ServiceName, err)
	}
	if !exists {
		return fmt.Errorf("service not found for %s/%s", i.Namespace, i.Spec.Backend.ServiceName)
	}

	templateObjects.Backends[defaultBackendName].CircuitBreaker = getCircuitBreaker(service)
	templateObjects.Backends[defaultBackendName].LoadBalancer = getLoadBalancer(service)
	templateObjects.Backends[defaultBackendName].MaxConn = getMaxConn(service)
	templateObjects.Backends[defaultBackendName].Buffering = getBuffering(service)

	endpoints, exists, err := k8sClient.GetEndpoints(service.Namespace, service.Name)
	if err != nil {
		return fmt.Errorf("error retrieving endpoint information from k8s API %s/%s: %v", service.Namespace, service.Name, err)
	}
	if !exists {
		return fmt.Errorf("endpoints not found for %s/%s", service.Namespace, service.Name)
	}
	if len(endpoints.Subsets) == 0 {
		return fmt.Errorf("endpoints not available for %s/%s", service.Namespace, service.Name)
	}

	for _, subset := range endpoints.Subsets {
		endpointPort := endpointPortNumber(corev1.ServicePort{Protocol: "TCP", Port: int32(i.Spec.Backend.ServicePort.IntValue())}, subset.Ports)
		if endpointPort == 0 {
			// endpoint port does not match service.
			continue
		}

		protocol := "http"
		for _, address := range subset.Addresses {
			if endpointPort == 443 || strings.HasPrefix(i.Spec.Backend.ServicePort.String(), "https") {
				protocol = "https"
			}

			url := fmt.Sprintf("%s://%s", protocol, net.JoinHostPort(address.IP, strconv.FormatInt(int64(endpointPort), 10)))
			name := url
			if address.TargetRef != nil && address.TargetRef.Name != "" {
				name = address.TargetRef.Name
			}

			templateObjects.Backends[defaultBackendName].Servers[name] = types.Server{
				URL:    url,
				Weight: label.DefaultWeight,
			}
		}
	}

	passHostHeader := getBoolValue(i.Annotations, annotationKubernetesPreserveHost, !p.DisablePassHostHeaders)
	passTLSCert := getBoolValue(i.Annotations, annotationKubernetesPassTLSCert, p.EnablePassTLSCert)
	priority := getIntValue(i.Annotations, annotationKubernetesPriority, 0)
	entryPoints := getSliceStringValue(i.Annotations, annotationKubernetesFrontendEntryPoints)

	templateObjects.Frontends[defaultFrontendName] = &types.Frontend{
		Backend:        defaultBackendName,
		PassHostHeader: passHostHeader,
		PassTLSCert:    passTLSCert,
		Routes:         make(map[string]types.Route),
		Priority:       priority,
		WhiteList:      getWhiteList(i),
		Redirect:       getFrontendRedirect(i),
		EntryPoints:    entryPoints,
		Headers:        getHeader(i),
		Errors:         getErrorPages(i),
		RateLimit:      getRateLimit(i),
	}

	templateObjects.Frontends[defaultFrontendName].Routes["/"] = types.Route{
		Rule: "PathPrefix:/",
	}

	return nil
}

func getRuleForPath(pa extensionsv1beta1.HTTPIngressPath, i *extensionsv1beta1.Ingress) (string, error) {
	if len(pa.Path) == 0 {
		return "", nil
	}

	ruleType := getStringValue(i.Annotations, annotationKubernetesRuleType, ruleTypePathPrefix)
	rules := []string{ruleType + ":" + pa.Path}

	var pathReplaceAnnotation string
	if ruleType == ruleTypeReplacePath {
		pathReplaceAnnotation = annotationKubernetesRuleType
	}

	if rewriteTarget := getStringValue(i.Annotations, annotationKubernetesRewriteTarget, ""); rewriteTarget != "" {
		if pathReplaceAnnotation != "" {
			return "", fmt.Errorf("rewrite-target must not be used together with annotation %q", pathReplaceAnnotation)
		}
		rules = append(rules, ruleTypeReplacePath+":"+rewriteTarget)
		pathReplaceAnnotation = annotationKubernetesRewriteTarget
	}

	if rootPath := getStringValue(i.Annotations, annotationKubernetesAppRoot, ""); rootPath != "" && pa.Path == "/" {
		if pathReplaceAnnotation != "" {
			return "", fmt.Errorf("app-root must not be used together with annotation %q", pathReplaceAnnotation)
		}
		rules = append(rules, ruleTypeReplacePath+":"+rootPath)
	}
	return strings.Join(rules, ";"), nil
}

func getRuleForHost(host string) string {
	if strings.Contains(host, "*") {
		return "HostRegexp:" + strings.Replace(host, "*", "{subdomain:[A-Za-z0-9-_]+}", 1)
	}
	return "Host:" + host
}

func getTLS(ingress *extensionsv1beta1.Ingress, k8sClient Client) ([]*tls.Configuration, error) {
	var tlsConfigs []*tls.Configuration

	for _, t := range ingress.Spec.TLS {
		secret, exists, err := k8sClient.GetSecret(ingress.Namespace, t.SecretName)
		if err != nil {
			return nil, fmt.Errorf("failed to fetch secret %s/%s: %v", ingress.Namespace, t.SecretName, err)
		}
		if !exists {
			return nil, fmt.Errorf("secret %s/%s does not exist", ingress.Namespace, t.SecretName)
		}

		cert, key, err := getCertificateBlocks(secret, ingress.Namespace, t.SecretName)
		if err != nil {
			return nil, err
		}

		entryPoints := getSliceStringValue(ingress.Annotations, annotationKubernetesFrontendEntryPoints)

		tlsConfig := &tls.Configuration{
			EntryPoints: entryPoints,
			Certificate: &tls.Certificate{
				CertFile: tls.FileOrContent(cert),
				KeyFile:  tls.FileOrContent(key),
			},
		}

		tlsConfigs = append(tlsConfigs, tlsConfig)
	}

	return tlsConfigs, nil
}

func getCertificateBlocks(secret *corev1.Secret, namespace, secretName string) (string, string, error) {
	var missingEntries []string

	tlsCrtData, tlsCrtExists := secret.Data["tls.crt"]
	if !tlsCrtExists {
		missingEntries = append(missingEntries, "tls.crt")
	}

	tlsKeyData, tlsKeyExists := secret.Data["tls.key"]
	if !tlsKeyExists {
		missingEntries = append(missingEntries, "tls.key")
	}

	if len(missingEntries) > 0 {
		return "", "", fmt.Errorf("secret %s/%s is missing the following TLS data entries: %s",
			namespace, secretName, strings.Join(missingEntries, ", "))
	}

	cert := string(tlsCrtData[:])
	if cert == "" {
		missingEntries = append(missingEntries, "tls.crt")
	}

	key := string(tlsKeyData[:])
	if key == "" {
		missingEntries = append(missingEntries, "tls.key")
	}

	if len(missingEntries) > 0 {
		return "", "", fmt.Errorf("secret %s/%s contains the following empty TLS data entries: %s",
			namespace, secretName, strings.Join(missingEntries, ", "))
	}

	return cert, key, nil
}

// endpointPortNumber returns the port to be used for this endpoint. It is zero
// if the endpoint does not match the given service port.
func endpointPortNumber(servicePort corev1.ServicePort, endpointPorts []corev1.EndpointPort) int32 {
	// Is this reasonable to assume?
	if len(endpointPorts) == 0 {
		return servicePort.Port
	}

	for _, endpointPort := range endpointPorts {
		// For matching endpoints, the port names must correspond, either by
		// being empty or non-empty. Multi-port services mandate non-empty
		// names and allow us to filter for the right addresses.
		if servicePort.Name == endpointPort.Name {
			return endpointPort.Port
		}
	}
	return 0
}

func equalPorts(servicePort corev1.ServicePort, ingressPort intstr.IntOrString) bool {
	if int(servicePort.Port) == ingressPort.IntValue() {
		return true
	}
	if servicePort.Name != "" && servicePort.Name == ingressPort.String() {
		return true
	}
	return false
}

func (p *Provider) shouldProcessIngress(annotationIngressClass string) bool {
	if len(p.IngressClass) == 0 {
		return len(annotationIngressClass) == 0 || annotationIngressClass == traefikDefaultIngressClass
	}
	return annotationIngressClass == p.IngressClass
}

func getAuthConfig(i *extensionsv1beta1.Ingress, k8sClient Client) (*types.Auth, error) {
	authType := getStringValue(i.Annotations, annotationKubernetesAuthType, "")
	if len(authType) == 0 {
		return nil, nil
	}

	auth := &types.Auth{
		HeaderField: getStringValue(i.Annotations, annotationKubernetesAuthHeaderField, ""),
	}

	switch strings.ToLower(authType) {
	case "basic":
		basic, err := getBasicAuthConfig(i, k8sClient)
		if err != nil {
			return nil, err
		}

		auth.Basic = basic
	case "digest":
		digest, err := getDigestAuthConfig(i, k8sClient)
		if err != nil {
			return nil, err
		}

		auth.Digest = digest
	case "forward":
		forward, err := getForwardAuthConfig(i, k8sClient)
		if err != nil {
			return nil, err
		}

		auth.Forward = forward
	default:
		return nil, fmt.Errorf("unsupported auth-type on annotation %s: %s", annotationKubernetesAuthType, authType)
	}

	return auth, nil
}

func getBasicAuthConfig(i *extensionsv1beta1.Ingress, k8sClient Client) (*types.Basic, error) {
	credentials, err := getAuthCredentials(i, k8sClient)
	if err != nil {
		return nil, err
	}

	return &types.Basic{Users: credentials}, nil
}

func getDigestAuthConfig(i *extensionsv1beta1.Ingress, k8sClient Client) (*types.Digest, error) {
	credentials, err := getAuthCredentials(i, k8sClient)
	if err != nil {
		return nil, err
	}

	return &types.Digest{Users: credentials}, nil
}

func getAuthCredentials(i *extensionsv1beta1.Ingress, k8sClient Client) ([]string, error) {
	authSecret := getStringValue(i.Annotations, annotationKubernetesAuthSecret, "")
	if authSecret == "" {
		return nil, fmt.Errorf("auth-secret annotation %s must be set", annotationKubernetesAuthSecret)
	}

	auth, err := loadAuthCredentials(i.Namespace, authSecret, k8sClient)
	if err != nil {
		return nil, fmt.Errorf("failed to load auth credentials: %s", err)
	}

	return auth, nil
}

func loadAuthCredentials(namespace, secretName string, k8sClient Client) ([]string, error) {
	secret, ok, err := k8sClient.GetSecret(namespace, secretName)
	if err != nil {
		return nil, fmt.Errorf("failed to fetch secret %q/%q: %s", namespace, secretName, err)
	}
	if !ok {
		return nil, fmt.Errorf("secret %q/%q not found", namespace, secretName)
	}
	if secret == nil {
		return nil, fmt.Errorf("data for secret %q/%q must not be nil", namespace, secretName)
	}
	if len(secret.Data) != 1 {
		return nil, fmt.Errorf("found %d elements for secret %q/%q, must be single element exactly", len(secret.Data), namespace, secretName)
	}

	var firstSecret []byte
	for _, v := range secret.Data {
		firstSecret = v
		break
	}

	var credentials []string
	scanner := bufio.NewScanner(bytes.NewReader(firstSecret))
	for scanner.Scan() {
		if cred := scanner.Text(); len(cred) > 0 {
			credentials = append(credentials, cred)
		}
	}

	if len(credentials) == 0 {
		return nil, fmt.Errorf("secret %q/%q does not contain any credentials", namespace, secretName)
	}

	return credentials, nil
}

func getForwardAuthConfig(i *extensionsv1beta1.Ingress, k8sClient Client) (*types.Forward, error) {
	authURL := getStringValue(i.Annotations, annotationKubernetesAuthForwardURL, "")
	if len(authURL) == 0 {
		return nil, fmt.Errorf("forward authentication requires a url")
	}

	forwardAuth := &types.Forward{
		Address:             authURL,
		TrustForwardHeader:  getBoolValue(i.Annotations, annotationKubernetesAuthForwardTrustHeaders, false),
		AuthResponseHeaders: getSliceStringValue(i.Annotations, annotationKubernetesAuthForwardResponseHeaders),
	}

	authSecretName := getStringValue(i.Annotations, annotationKubernetesAuthForwardTLSSecret, "")
	if len(authSecretName) > 0 {
		authSecretCert, authSecretKey, err := loadAuthTLSSecret(i.Namespace, authSecretName, k8sClient)
		if err != nil {
			return nil, fmt.Errorf("failed to load auth secret: %s", err)
		}

		forwardAuth.TLS = &types.ClientTLS{
			Cert:               authSecretCert,
			Key:                authSecretKey,
			InsecureSkipVerify: getBoolValue(i.Annotations, annotationKubernetesAuthForwardTLSInsecure, false),
		}
	}

	return forwardAuth, nil
}

func loadAuthTLSSecret(namespace, secretName string, k8sClient Client) (string, string, error) {
	secret, exists, err := k8sClient.GetSecret(namespace, secretName)
	if err != nil {
		return "", "", fmt.Errorf("failed to fetch secret %q/%q: %s", namespace, secretName, err)
	}
	if !exists {
		return "", "", fmt.Errorf("secret %q/%q does not exist", namespace, secretName)
	}
	if secret == nil {
		return "", "", fmt.Errorf("data for secret %q/%q must not be nil", namespace, secretName)
	}
	if len(secret.Data) != 2 {
		return "", "", fmt.Errorf("found %d elements for secret %q/%q, must be two elements exactly", len(secret.Data), namespace, secretName)
	}

	return getCertificateBlocks(secret, namespace, secretName)
}

func getFrontendRedirect(i *extensionsv1beta1.Ingress) *types.Redirect {
	permanent := getBoolValue(i.Annotations, annotationKubernetesRedirectPermanent, false)

	redirectEntryPoint := getStringValue(i.Annotations, annotationKubernetesRedirectEntryPoint, "")
	if len(redirectEntryPoint) > 0 {
		return &types.Redirect{
			EntryPoint: redirectEntryPoint,
			Permanent:  permanent,
		}
	}

	redirectRegex := getStringValue(i.Annotations, annotationKubernetesRedirectRegex, "")
	redirectReplacement := getStringValue(i.Annotations, annotationKubernetesRedirectReplacement, "")
	if len(redirectRegex) > 0 && len(redirectReplacement) > 0 {
		return &types.Redirect{
			Regex:       redirectRegex,
			Replacement: redirectReplacement,
			Permanent:   permanent,
		}
	}

	return nil
}

func getWhiteList(i *extensionsv1beta1.Ingress) *types.WhiteList {
	ranges := getSliceStringValue(i.Annotations, annotationKubernetesWhiteListSourceRange)
	if len(ranges) <= 0 {
		return nil
	}

	return &types.WhiteList{
		SourceRange:      ranges,
		UseXForwardedFor: getBoolValue(i.Annotations, annotationKubernetesWhiteListUseXForwardedFor, false),
	}
}

func getBuffering(service *corev1.Service) *types.Buffering {
	var buffering *types.Buffering

	bufferingRaw := getStringValue(service.Annotations, annotationKubernetesBuffering, "")

	if len(bufferingRaw) > 0 {
		buffering = &types.Buffering{}
		err := yaml.Unmarshal([]byte(bufferingRaw), buffering)
		if err != nil {
			log.Error(err)
			return nil
		}
	}

	return buffering
}

func getLoadBalancer(service *corev1.Service) *types.LoadBalancer {
	loadBalancer := &types.LoadBalancer{
		Method: "wrr",
	}

	if getStringValue(service.Annotations, annotationKubernetesLoadBalancerMethod, "") == "drr" {
		loadBalancer.Method = "drr"
	}

	if sticky := service.Annotations[label.TraefikBackendLoadBalancerSticky]; len(sticky) > 0 {
		log.Warnf("Deprecated configuration found: %s. Please use %s.", label.TraefikBackendLoadBalancerSticky, annotationKubernetesAffinity)
		loadBalancer.Sticky = strings.EqualFold(strings.TrimSpace(sticky), "true")
	}

	if stickiness := getStickiness(service); stickiness != nil {
		loadBalancer.Stickiness = stickiness
	}

	return loadBalancer
}

func getStickiness(service *corev1.Service) *types.Stickiness {
	if getBoolValue(service.Annotations, annotationKubernetesAffinity, false) {
		stickiness := &types.Stickiness{}
		if cookieName := getStringValue(service.Annotations, annotationKubernetesSessionCookieName, ""); len(cookieName) > 0 {
			stickiness.CookieName = cookieName
		}
		return stickiness
	}
	return nil
}

func getHeader(i *extensionsv1beta1.Ingress) *types.Headers {
	headers := &types.Headers{
		CustomRequestHeaders:    getMapValue(i.Annotations, annotationKubernetesCustomRequestHeaders),
		CustomResponseHeaders:   getMapValue(i.Annotations, annotationKubernetesCustomResponseHeaders),
		AllowedHosts:            getSliceStringValue(i.Annotations, annotationKubernetesAllowedHosts),
		HostsProxyHeaders:       getSliceStringValue(i.Annotations, annotationKubernetesProxyHeaders),
		SSLForceHost:            getBoolValue(i.Annotations, annotationKubernetesSSLForceHost, false),
		SSLRedirect:             getBoolValue(i.Annotations, annotationKubernetesSSLRedirect, false),
		SSLTemporaryRedirect:    getBoolValue(i.Annotations, annotationKubernetesSSLTemporaryRedirect, false),
		SSLHost:                 getStringValue(i.Annotations, annotationKubernetesSSLHost, ""),
		SSLProxyHeaders:         getMapValue(i.Annotations, annotationKubernetesSSLProxyHeaders),
		STSSeconds:              getInt64Value(i.Annotations, annotationKubernetesHSTSMaxAge, 0),
		STSIncludeSubdomains:    getBoolValue(i.Annotations, annotationKubernetesHSTSIncludeSubdomains, false),
		STSPreload:              getBoolValue(i.Annotations, annotationKubernetesHSTSPreload, false),
		ForceSTSHeader:          getBoolValue(i.Annotations, annotationKubernetesForceHSTSHeader, false),
		FrameDeny:               getBoolValue(i.Annotations, annotationKubernetesFrameDeny, false),
		CustomFrameOptionsValue: getStringValue(i.Annotations, annotationKubernetesCustomFrameOptionsValue, ""),
		ContentTypeNosniff:      getBoolValue(i.Annotations, annotationKubernetesContentTypeNosniff, false),
		BrowserXSSFilter:        getBoolValue(i.Annotations, annotationKubernetesBrowserXSSFilter, false),
		CustomBrowserXSSValue:   getStringValue(i.Annotations, annotationKubernetesCustomBrowserXSSValue, ""),
		ContentSecurityPolicy:   getStringValue(i.Annotations, annotationKubernetesContentSecurityPolicy, ""),
		PublicKey:               getStringValue(i.Annotations, annotationKubernetesPublicKey, ""),
		ReferrerPolicy:          getStringValue(i.Annotations, annotationKubernetesReferrerPolicy, ""),
		IsDevelopment:           getBoolValue(i.Annotations, annotationKubernetesIsDevelopment, false),
	}

	if !headers.HasSecureHeadersDefined() && !headers.HasCustomHeadersDefined() {
		return nil
	}

	return headers
}

func getMaxConn(service *corev1.Service) *types.MaxConn {
	amount := getInt64Value(service.Annotations, annotationKubernetesMaxConnAmount, -1)
	extractorFunc := getStringValue(service.Annotations, annotationKubernetesMaxConnExtractorFunc, "")
	if amount >= 0 && len(extractorFunc) > 0 {
		return &types.MaxConn{
			ExtractorFunc: extractorFunc,
			Amount:        amount,
		}
	}
	return nil
}

func getCircuitBreaker(service *corev1.Service) *types.CircuitBreaker {
	if expression := getStringValue(service.Annotations, annotationKubernetesCircuitBreakerExpression, ""); expression != "" {
		return &types.CircuitBreaker{
			Expression: expression,
		}
	}
	return nil
}

func getErrorPages(i *extensionsv1beta1.Ingress) map[string]*types.ErrorPage {
	var errorPages map[string]*types.ErrorPage

	pagesRaw := getStringValue(i.Annotations, annotationKubernetesErrorPages, "")
	if len(pagesRaw) > 0 {
		errorPages = make(map[string]*types.ErrorPage)
		err := yaml.Unmarshal([]byte(pagesRaw), errorPages)
		if err != nil {
			log.Error(err)
			return nil
		}
	}

	return errorPages
}

func getRateLimit(i *extensionsv1beta1.Ingress) *types.RateLimit {
	var rateLimit *types.RateLimit

	rateRaw := getStringValue(i.Annotations, annotationKubernetesRateLimit, "")
	if len(rateRaw) > 0 {
		rateLimit = &types.RateLimit{}
		err := yaml.Unmarshal([]byte(rateRaw), rateLimit)
		if err != nil {
			log.Error(err)
			return nil
		}
	}

	return rateLimit
}<|MERGE_RESOLUTION|>--- conflicted
+++ resolved
@@ -186,14 +186,14 @@
 		}
 		templateObjects.TLS = append(templateObjects.TLS, tlsSection...)
 
-<<<<<<< HEAD
 		if i.Spec.Backend != nil {
 			err := p.addGlobalBackend(k8sClient, i, templateObjects)
 			if err != nil {
 				log.Errorf("Error creating global backend for ingress %s/%s: %v", i.Namespace, i.Name, err)
 				continue
 			}
-=======
+		}
+
 		var weightAllocator weightAllocator = &defaultWeightAllocator{}
 		annotationPercentageWeights := getAnnotationName(i.Annotations, annotationKubernetesServiceWeights)
 		if _, ok := i.Annotations[annotationPercentageWeights]; ok {
@@ -204,7 +204,6 @@
 			}
 			log.Debugf("Created custom weight allocator for %s/%s: %s", i.Namespace, i.Name, fractionalAllocator)
 			weightAllocator = fractionalAllocator
->>>>>>> 17ad5153
 		}
 
 		for _, r := range i.Spec.Rules {
