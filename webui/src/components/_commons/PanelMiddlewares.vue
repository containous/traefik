--- conflicted
+++ resolved
@@ -810,82 +810,6 @@
             </div>
           </q-card-section>
 
-<<<<<<< HEAD
-        <!-- EXTRA FIELDS FROM MIDDLEWARES - [passTLSClientCert] - pem -->
-        <q-card-section v-if="middleware.passTLSClientCert">
-          <div class="row items-start no-wrap">
-            <div class="col">
-              <div class="text-subtitle2">PEM</div>
-              <boolean-state :value="!!exData(middleware).pem"/>
-            </div>
-          </div>
-        </q-card-section>
-        <!-- EXTRA FIELDS FROM MIDDLEWARES - [passTLSClientCert] - info - notAfter -->
-        <q-card-section v-if="middleware.passTLSClientCert && middleware.passTLSClientCert.info">
-          <div class="text-subtitle2">Info:</div>
-          <div class="row items-start no-wrap">
-            <div class="col">
-              <div class="text-subtitle2">Not After</div>
-              <boolean-state :value="!!exData(middleware).info.notAfter"/>
-            </div>
-            <div class="col">
-              <div class="text-subtitle2">Not Before</div>
-              <boolean-state :value="!!exData(middleware).info.notBefore"/>
-            </div>
-            <div class="col">
-              <div class="text-subtitle2">Sans</div>
-              <boolean-state :value="!!exData(middleware).info.sans"/>
-            </div>
-          </div>
-        </q-card-section>
-        <!-- EXTRA FIELDS FROM MIDDLEWARES - [passTLSClientCert] - info - subject -->
-        <q-card-section v-if="middleware.passTLSClientCert && middleware.passTLSClientCert.info && middleware.passTLSClientCert.info.subject">
-          <div class="text-subtitle2">Info Subject:</div>
-          <div class="row items-start no-wrap">
-            <div class="col">
-              <div class="text-subtitle2">country</div>
-              <boolean-state :value="!!exData(middleware).info.subject.country"/>
-            </div>
-            <div class="col">
-              <div class="text-subtitle2">Province</div>
-              <boolean-state :value="!!exData(middleware).info.subject.province"/>
-            </div>
-          </div>
-        </q-card-section>
-        <q-card-section v-if="middleware.passTLSClientCert && middleware.passTLSClientCert.info && middleware.passTLSClientCert.info.subject">
-          <div class="row items-start no-wrap">
-            <div class="col">
-              <div class="text-subtitle2">Locality</div>
-              <boolean-state :value="!!exData(middleware).info.subject.locality"/>
-            </div>
-            <div class="col">
-              <div class="text-subtitle2">Organization</div>
-              <boolean-state :value="!!exData(middleware).info.subject.organization"/>
-            </div>
-          </div>
-        </q-card-section>
-        <q-card-section v-if="middleware.passTLSClientCert && middleware.passTLSClientCert.info && middleware.passTLSClientCert.info.subject">
-          <div class="row items-start no-wrap">
-            <div class="col">
-              <div class="text-subtitle2">Organizational Unit</div>
-              <boolean-state :value="!!exData(middleware).info.subject.organizationalUnit"/>
-            </div>
-            <div class="col">
-              <div class="text-subtitle2">Common Name</div>
-              <boolean-state :value="!!exData(middleware).info.subject.commonName"/>
-            </div>
-          </div>
-        </q-card-section>
-        <q-card-section v-if="middleware.passTLSClientCert && middleware.passTLSClientCert.info && middleware.passTLSClientCert.info.subject">
-          <div class="row items-start no-wrap">
-            <div class="col">
-              <div class="text-subtitle2">Serial Number</div>
-              <boolean-state :value="!!exData(middleware).info.subject.serialNumber"/>
-            </div>
-            <div class="col">
-              <div class="text-subtitle2">Domain Component</div>
-              <boolean-state :value="!!exData(middleware).info.subject.domainComponent"/>
-=======
           <!-- EXTRA FIELDS FROM MIDDLEWARES - [passTLSClientCert] - pem -->
           <q-card-section v-if="middleware.passTLSClientCert">
             <div class="row items-start no-wrap">
@@ -925,7 +849,6 @@
                 <div class="text-subtitle2">Province</div>
                 <boolean-state :value="!!exData(middleware).info.subject.province"/>
               </div>
->>>>>>> 0a3e4033
             </div>
           </q-card-section>
           <q-card-section v-if="middleware.passTLSClientCert && middleware.passTLSClientCert.info && middleware.passTLSClientCert.info.subject">
@@ -973,31 +896,6 @@
                 <boolean-state :value="!!exData(middleware).info.issuer.province"/>
               </div>
             </div>
-<<<<<<< HEAD
-          </div>
-        </q-card-section>
-        <q-card-section v-if="middleware.passTLSClientCert && middleware.passTLSClientCert.info && middleware.passTLSClientCert.info.issuer">
-          <div class="row items-start no-wrap">
-            <div class="col">
-              <div class="text-subtitle2">Organizational Unit</div>
-              <boolean-state :value="!!exData(middleware).info.issuer.organizationalUnit"/>
-            </div>
-            <div class="col">
-              <div class="text-subtitle2">Common Name</div>
-              <boolean-state :value="!!exData(middleware).info.issuer.commonName"/>
-            </div>
-          </div>
-        </q-card-section>
-        <q-card-section v-if="middleware.passTLSClientCert && middleware.passTLSClientCert.info && middleware.passTLSClientCert.info.issuer">
-          <div class="row items-start no-wrap">
-            <div class="col">
-              <div class="text-subtitle2">Serial Number</div>
-              <boolean-state :value="!!exData(middleware).info.issuer.serialNumber"/>
-            </div>
-            <div class="col">
-              <div class="text-subtitle2">Domain Component</div>
-              <boolean-state :value="!!exData(middleware).info.issuer.domainComponent"/>
-=======
           </q-card-section>
           <q-card-section v-if="middleware.passTLSClientCert && middleware.passTLSClientCert.info && middleware.passTLSClientCert.info.issuer">
             <div class="row items-start no-wrap">
@@ -1029,7 +927,6 @@
                 <div class="text-subtitle2">Domain Component</div>
                 <boolean-state :value="!!exData(middleware).info.issuer.domainComponent"/>
               </div>
->>>>>>> 0a3e4033
             </div>
           </q-card-section>
 
