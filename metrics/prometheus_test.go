--- conflicted
+++ resolved
@@ -14,7 +14,79 @@
 	"github.com/stretchr/testify/assert"
 )
 
-<<<<<<< HEAD
+func TestRegisterPromState(t *testing.T) {
+	// Reset state of global promState.
+	defer promState.reset()
+
+	testCases := []struct {
+		desc                 string
+		prometheusSlice      []*types.Prometheus
+		initPromState        bool
+		unregisterPromState  bool
+		expectedNbRegistries int
+	}{
+		{
+			desc:                 "Register once",
+			prometheusSlice:      []*types.Prometheus{{}},
+			expectedNbRegistries: 1,
+			initPromState:        true,
+		},
+		{
+			desc:                 "Register once with no promState init",
+			prometheusSlice:      []*types.Prometheus{{}},
+			expectedNbRegistries: 0,
+		},
+		{
+			desc:                 "Register twice",
+			prometheusSlice:      []*types.Prometheus{{}, {}},
+			expectedNbRegistries: 2,
+			initPromState:        true,
+		},
+		{
+			desc:                 "Register twice with no promstate init",
+			prometheusSlice:      []*types.Prometheus{{}, {}},
+			expectedNbRegistries: 0,
+		},
+		{
+			desc:                 "Register twice with unregister",
+			prometheusSlice:      []*types.Prometheus{{}, {}},
+			unregisterPromState:  true,
+			expectedNbRegistries: 2,
+			initPromState:        true,
+		},
+		{
+			desc:                 "Register twice with unregister but no promstate init",
+			prometheusSlice:      []*types.Prometheus{{}, {}},
+			unregisterPromState:  true,
+			expectedNbRegistries: 0,
+		},
+	}
+
+	for _, test := range testCases {
+		actualNbRegistries := 0
+		for _, prom := range test.prometheusSlice {
+			if test.initPromState {
+				initStandardRegistry(prom)
+			}
+
+			promReg := registerPromState()
+			if promReg != false {
+				actualNbRegistries++
+			}
+
+			if test.unregisterPromState {
+				prometheus.Unregister(promState)
+			}
+
+			promState.reset()
+		}
+
+		prometheus.Unregister(promState)
+
+		assert.Equal(t, test.expectedNbRegistries, actualNbRegistries)
+	}
+}
+
 // reset is a utility method for unit testing. It should be called after each
 // test run that changes promState internally in order to avoid dependencies
 // between unit tests.
@@ -23,79 +95,6 @@
 	ps.describers = []func(ch chan<- *prometheus.Desc){}
 	ps.dynamicConfig = newDynamicConfig()
 	ps.state = make(map[string]*collector)
-=======
-func TestRegisterPromState(t *testing.T) {
-	// Reset state of global promState.
-	defer promState.reset()
-
-	testCases := []struct {
-		desc                 string
-		prometheusSlice      []*types.Prometheus
-		initPromState        bool
-		unregisterPromState  bool
-		expectedNbRegistries int
-	}{
-		{
-			desc:                 "Register once",
-			prometheusSlice:      []*types.Prometheus{{}},
-			expectedNbRegistries: 1,
-			initPromState:        true,
-		},
-		{
-			desc:                 "Register once with no promState init",
-			prometheusSlice:      []*types.Prometheus{{}},
-			expectedNbRegistries: 0,
-		},
-		{
-			desc:                 "Register twice",
-			prometheusSlice:      []*types.Prometheus{{}, {}},
-			expectedNbRegistries: 2,
-			initPromState:        true,
-		},
-		{
-			desc:                 "Register twice with no promstate init",
-			prometheusSlice:      []*types.Prometheus{{}, {}},
-			expectedNbRegistries: 0,
-		},
-		{
-			desc:                 "Register twice with unregister",
-			prometheusSlice:      []*types.Prometheus{{}, {}},
-			unregisterPromState:  true,
-			expectedNbRegistries: 2,
-			initPromState:        true,
-		},
-		{
-			desc:                 "Register twice with unregister but no promstate init",
-			prometheusSlice:      []*types.Prometheus{{}, {}},
-			unregisterPromState:  true,
-			expectedNbRegistries: 0,
-		},
-	}
-
-	for _, test := range testCases {
-		actualNbRegistries := 0
-		for _, prom := range test.prometheusSlice {
-			if test.initPromState {
-				initStandardRegistry(prom)
-			}
-
-			promReg := registerPromState()
-			if promReg != false {
-				actualNbRegistries++
-			}
-
-			if test.unregisterPromState {
-				prometheus.Unregister(promState)
-			}
-
-			promState.reset()
-		}
-
-		prometheus.Unregister(promState)
-
-		assert.Equal(t, test.expectedNbRegistries, actualNbRegistries)
-	}
->>>>>>> bb331285
 }
 
 func TestPrometheus(t *testing.T) {
