--- conflicted
+++ resolved
@@ -179,21 +179,6 @@
 
 // Frontend holds frontend configuration.
 type Frontend struct {
-<<<<<<< HEAD
-	EntryPoints     []string              `json:"entryPoints,omitempty" hash:"ignore"`
-	Backend         string                `json:"backend,omitempty"`
-	Routes          map[string]Route      `json:"routes,omitempty" hash:"ignore"`
-	PassHostHeader  bool                  `json:"passHostHeader,omitempty"`
-	PassTLSCert     bool                  `json:"passTLSCert,omitempty"`
-	Priority        int                   `json:"priority"`
-	WhiteList       *WhiteList            `json:"whiteList,omitempty"`
-	Headers         *Headers              `json:"headers,omitempty"`
-	Errors          map[string]*ErrorPage `json:"errors,omitempty"`
-	RateLimit       *RateLimit            `json:"ratelimit,omitempty"`
-	Redirect        *Redirect             `json:"redirect,omitempty"`
-	Auth            *Auth                 `json:"auth,omitempty"`
-	CnameFlattening bool                  `json:"cnameFlattening,omitempty"`
-=======
 	EntryPoints       []string              `json:"entryPoints,omitempty" hash:"ignore"`
 	Backend           string                `json:"backend,omitempty"`
 	Routes            map[string]Route      `json:"routes,omitempty" hash:"ignore"`
@@ -207,7 +192,7 @@
 	RateLimit         *RateLimit            `json:"ratelimit,omitempty"`
 	Redirect          *Redirect             `json:"redirect,omitempty"`
 	Auth              *Auth                 `json:"auth,omitempty"`
->>>>>>> 89a446e4
+	CnameFlattening   bool
 }
 
 // Hash returns the hash value of a Frontend struct.
