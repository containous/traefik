--- conflicted
+++ resolved
@@ -416,18 +416,7 @@
 	Address             string     `description:"Authentication server address"`
 	TLS                 *ClientTLS `description:"Enable TLS support" export:"true"`
 	TrustForwardHeader  bool       `description:"Trust X-Forwarded-* headers" export:"true"`
-<<<<<<< HEAD
-	AuthResponseHeaders map[string]*AuthResponseHeader
-}
-
-// AuthResponseHeader HTTP response header which should be forwarded from the auth response to the subsequent request with a new
-// name
-type AuthResponseHeader struct {
-	Name string
-	As   string
-=======
 	AuthResponseHeaders []string   `description:"Headers to be forwarded from auth response"`
->>>>>>> bf73127e
 }
 
 // CanonicalDomain returns a lower case domain with trim space
