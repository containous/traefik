# Entry Points Definition

## Reference

### TOML

```toml
defaultEntryPoints = ["http", "https"]

# ...
# ...

[entryPoints]
  [entryPoints.http]
    address = ":80"
<<<<<<< HEAD
    compress = true
    removeHeaders = ["X-Custom-Header", "X-Custom-Header-2"]
=======
    [entryPoints.http.compress]

>>>>>>> 1ec4e037
    [entryPoints.http.whitelist]
      sourceRange = ["10.42.0.0/16", "152.89.1.33/32", "afed:be44::/16"]
      useXForwardedFor = true

    [entryPoints.http.tls]
      minVersion = "VersionTLS12"
      cipherSuites = [
        "TLS_ECDHE_RSA_WITH_AES_128_GCM_SHA256",
        "TLS_RSA_WITH_AES_256_GCM_SHA384"
       ]
      [[entryPoints.http.tls.certificates]]
        certFile = "path/to/my.cert"
        keyFile = "path/to/my.key"
      [[entryPoints.http.tls.certificates]]
        certFile = "path/to/other.cert"
        keyFile = "path/to/other.key"
      # ...
      [entryPoints.http.tls.clientCA]
        files = ["path/to/ca1.crt", "path/to/ca2.crt"]
        optional = false

    [entryPoints.http.redirect]
      entryPoint = "https"
      regex = "^http://localhost/(.*)"
      replacement = "http://mydomain/$1"
      permanent = true

    [entryPoints.http.auth]
      headerField = "X-WebAuth-User"
      [entryPoints.http.auth.basic]
        removeHeader = true
        users = [
          "test:$apr1$H6uskkkW$IgXLP6ewTrSuBkTrqE8wj/",
          "test2:$apr1$d9hr9HBB$4HxwgUir3HP4EsggP/QNo0",
        ]
        usersFile = "/path/to/.htpasswd"
      [entryPoints.http.auth.digest]
        removeHeader = true
        users = [
          "test:traefik:a2688e031edb4be6a3797f3882655c05",
          "test2:traefik:518845800f9e2bfb1f1f740ec24f074e",
        ]
        usersFile = "/path/to/.htdigest"
      [entryPoints.http.auth.forward]
        address = "https://authserver.com/auth"
        trustForwardHeader = true
        authResponseHeaders = ["X-Auth-User"]
        [entryPoints.http.auth.forward.tls]
          ca = "path/to/local.crt"
          caOptional = true
          cert = "path/to/foo.cert"
          key = "path/to/foo.key"
          insecureSkipVerify = true

    [entryPoints.http.proxyProtocol]
      insecure = true
      trustedIPs = ["10.10.10.1", "10.10.10.2"]

    [entryPoints.http.forwardedHeaders]
      trustedIPs = ["10.10.10.1", "10.10.10.2"]

  [entryPoints.https]
    # ...
```

### CLI

For more information about the CLI, see the documentation about [Traefik command](/basics/#traefik).

```shell
--entryPoints='Name:http Address::80'
--entryPoints='Name:https Address::443 TLS'
```

!!! note
    Whitespace is used as option separator and `,` is used as value separator for the list.  
    The names of the options are case-insensitive.

In compose file the entrypoint syntax is different:

```yaml
traefik:
    image: traefik
    command:
        - --defaultentrypoints=powpow
        - "--entryPoints=Name:powpow Address::42 Compress:true"
```
or
```yaml
traefik:
    image: traefik
    command: --defaultentrypoints=powpow --entryPoints='Name:powpow Address::42 Compress:true'
```

#### All available options:

```ini
Name:foo
Address::80
RemoveHeaders:["X-Custom-Header"]
TLS:/my/path/foo.cert,/my/path/foo.key;/my/path/goo.cert,/my/path/goo.key;/my/path/hoo.cert,/my/path/hoo.key
TLS
TLS.MinVersion:VersionTLS11
TLS.CipherSuites:TLS_ECDHE_RSA_WITH_AES_128_GCM_SHA256,TLS_ECDHE_RSA_WITH_AES_128_GCM_SHA384
TLS.SniStrict:true
TLS.DefaultCertificate.Cert:path/to/foo.cert
TLS.DefaultCertificate.Key:path/to/foo.key
CA:car
CA.Optional:true
Redirect.EntryPoint:https
Redirect.Regex:http://localhost/(.*)
Redirect.Replacement:http://mydomain/$1
Redirect.Permanent:true
Compress:true
WhiteList.SourceRange:10.42.0.0/16,152.89.1.33/32,afed:be44::/16
WhiteList.UseXForwardedFor:true
ProxyProtocol.TrustedIPs:192.168.0.1
ProxyProtocol.Insecure:true
ForwardedHeaders.TrustedIPs:10.0.0.3/24,20.0.0.3/24
Auth.Basic.Users:test:$apr1$H6uskkkW$IgXLP6ewTrSuBkTrqE8wj/,test2:$apr1$d9hr9HBB$4HxwgUir3HP4EsggP/QNo0
Auth.Basic.Removeheader:true
Auth.Digest.Users:test:traefik:a2688e031edb4be6a3797f3882655c05,test2:traefik:518845800f9e2bfb1f1f740ec24f074e
Auth.Digest.Removeheader:true
Auth.HeaderField:X-WebAuth-User
Auth.Forward.Address:https://authserver.com/auth
Auth.Forward.AuthResponseHeaders:X-Auth,X-Test,X-Secret
Auth.Forward.TrustForwardHeader:true
Auth.Forward.TLS.CA:path/to/local.crt
Auth.Forward.TLS.CAOptional:true
Auth.Forward.TLS.Cert:path/to/foo.cert
Auth.Forward.TLS.Key:path/to/foo.key
Auth.Forward.TLS.InsecureSkipVerify:true
```

## Basic

```toml
# Entrypoints definition
#
# Default:
# [entryPoints]
#   [entryPoints.http]
#   address = ":80"
#
[entryPoints]
  [entryPoints.http]
  address = ":80"
```

## Redirect HTTP to HTTPS

To redirect an http entrypoint to an https entrypoint (with SNI support).

```toml
[entryPoints]
  [entryPoints.http]
  address = ":80"
    [entryPoints.http.redirect]
    entryPoint = "https"
  [entryPoints.https]
  address = ":443"
    [entryPoints.https.tls]
      [[entryPoints.https.tls.certificates]]
      certFile = "integration/fixtures/https/snitest.com.cert"
      keyFile = "integration/fixtures/https/snitest.com.key"
      [[entryPoints.https.tls.certificates]]
      certFile = "integration/fixtures/https/snitest.org.cert"
      keyFile = "integration/fixtures/https/snitest.org.key"
```

!!! note
    Please note that `regex` and `replacement` do not have to be set in the `redirect` structure if an entrypoint is defined for the redirection (they will not be used in this case).

## Rewriting URL

To redirect an entrypoint rewriting the URL.

```toml
[entryPoints]
  [entryPoints.http]
  address = ":80"
    [entryPoints.http.redirect]
    regex = "^http://localhost/(.*)"
    replacement = "http://mydomain/$1"
```

!!! note
    Please note that `regex` and `replacement` do not have to be set in the `redirect` structure if an `entrypoint` is defined for the redirection (they will not be used in this case).

Care should be taken when defining replacement expand variables: `$1x` is equivalent to `${1x}`, not `${1}x` (see [Regexp.Expand](https://golang.org/pkg/regexp/#Regexp.Expand)), so use `${1}` syntax.

Regular expressions and replacements can be tested using online tools such as [Go Playground](https://play.golang.org/p/mWU9p-wk2ru) or the [Regex101](https://regex101.com/r/58sIgx/2).

## TLS

### Static Certificates

Define an entrypoint with SNI support.

```toml
[entryPoints]
  [entryPoints.https]
  address = ":443"
    [entryPoints.https.tls]
      [[entryPoints.https.tls.certificates]]
      certFile = "integration/fixtures/https/snitest.com.cert"
      keyFile = "integration/fixtures/https/snitest.com.key"
```

!!! note
    If an empty TLS configuration is provided, default self-signed certificates are generated.


### Dynamic Certificates

If you need to add or remove TLS certificates while Traefik is started, Dynamic TLS certificates are supported using the [file provider](/configuration/backends/file).


## TLS Mutual Authentication

TLS Mutual Authentication can be `optional` or not.
If it's `optional`, Træfik will authorize connection with certificates not signed by a specified Certificate Authority (CA).
Otherwise, Træfik will only accept clients that present a certificate signed by a specified Certificate Authority (CA).
`ClientCA.files` can be configured with multiple `CA:s` in the same file or use multiple files containing one or several `CA:s`.
The `CA:s` has to be in PEM format.

By default, `ClientCA.files` is not optional, all clients will be required to present a valid cert.
The requirement will apply to all server certs in the entrypoint.

In the example below both `snitest.com` and `snitest.org` will require client certs

```toml
[entryPoints]
  [entryPoints.https]
  address = ":443"
  [entryPoints.https.tls]
    [entryPoints.https.tls.ClientCA]
    files = ["tests/clientca1.crt", "tests/clientca2.crt"]
    optional = false
    [[entryPoints.https.tls.certificates]]
    certFile = "integration/fixtures/https/snitest.com.cert"
    keyFile = "integration/fixtures/https/snitest.com.key"
    [[entryPoints.https.tls.certificates]]
    certFile = "integration/fixtures/https/snitest.org.cert"
    keyFile = "integration/fixtures/https/snitest.org.key"
```

## Authentication

### Basic Authentication

Passwords can be encoded in MD5, SHA1 and BCrypt: you can use `htpasswd` to generate them.

Users can be specified directly in the TOML file, or indirectly by referencing an external file;
 if both are provided, the two are merged, with external file contents having precedence.

```toml
# To enable basic auth on an entrypoint with 2 user/pass: test:test and test2:test2
[entryPoints]
  [entryPoints.http]
  address = ":80"
  [entryPoints.http.auth.basic]
  users = ["test:$apr1$H6uskkkW$IgXLP6ewTrSuBkTrqE8wj/", "test2:$apr1$d9hr9HBB$4HxwgUir3HP4EsggP/QNo0"]
  usersFile = "/path/to/.htpasswd"
```

Optionally, you can:

- pass authenticated user to application via headers

```toml
[entryPoints]
  [entryPoints.http]
  address = ":80"
  [entryPoints.http.auth]
    headerField = "X-WebAuth-User" # <-- header for the authenticated user
    [entryPoints.http.auth.basic]
    users = ["test:$apr1$H6uskkkW$IgXLP6ewTrSuBkTrqE8wj/", "test2:$apr1$d9hr9HBB$4HxwgUir3HP4EsggP/QNo0"]
```

- remove the Authorization header

```toml
[entryPoints]
  [entryPoints.http]
  address = ":80"
  [entryPoints.http.auth]
    [entryPoints.http.auth.basic]
    removeHeader = true # <-- remove the Authorization header
    users = ["test:$apr1$H6uskkkW$IgXLP6ewTrSuBkTrqE8wj/", "test2:$apr1$d9hr9HBB$4HxwgUir3HP4EsggP/QNo0"]
```

### Digest Authentication

You can use `htdigest` to generate them.

Users can be specified directly in the TOML file, or indirectly by referencing an external file;
 if both are provided, the two are merged, with external file contents having precedence

```toml
# To enable digest auth on an entrypoint with 2 user/realm/pass: test:traefik:test and test2:traefik:test2
[entryPoints]
  [entryPoints.http]
  address = ":80"
  [entryPoints.http.auth.digest]
  users = ["test:traefik:a2688e031edb4be6a3797f3882655c05", "test2:traefik:518845800f9e2bfb1f1f740ec24f074e"]
  usersFile = "/path/to/.htdigest"
```

Optionally, you can!

- pass authenticated user to application via headers.

```toml
[entryPoints]
  [entryPoints.http]
  address = ":80"
  [entryPoints.http.auth]
    headerField = "X-WebAuth-User" # <-- header for the authenticated user
    [entryPoints.http.auth.digest]
    users = ["test:traefik:a2688e031edb4be6a3797f3882655c05", "test2:traefik:518845800f9e2bfb1f1f740ec24f074e"]
```

- remove the Authorization header.

```toml
[entryPoints]
  [entryPoints.http]
  address = ":80"
  [entryPoints.http.auth]
    [entryPoints.http.auth.digest]
    removeHeader = true # <-- remove the Authorization header
    users = ["test:traefik:a2688e031edb4be6a3797f3882655c05", "test2:traefik:518845800f9e2bfb1f1f740ec24f074e"]
```

### Forward Authentication

This configuration will first forward the request to `http://authserver.com/auth`.

If the response code is 2XX, access is granted and the original request is performed.
Otherwise, the response from the authentication server is returned.

```toml
[entryPoints]
  [entryPoints.http]
    # ...
    # To enable forward auth on an entrypoint
    [entryPoints.http.auth.forward]
    address = "https://authserver.com/auth"

    # Trust existing X-Forwarded-* headers.
    # Useful with another reverse proxy in front of Traefik.
    #
    # Optional
    # Default: false
    #
    trustForwardHeader = true

    # Copy headers from the authentication server to the request.
    #
    # Optional
    #
    authResponseHeaders = ["X-Auth-User", "X-Secret"]

      # Enable forward auth TLS connection.
      #
      # Optional
      #
      [entryPoints.http.auth.forward.tls]
      ca = "path/to/local.crt"
      caOptional = true
      cert = "path/to/foo.cert"
      key = "path/to/foo.key"
```

## Specify Minimum TLS Version

To specify an https entry point with a minimum TLS version, and specifying an array of cipher suites (from [crypto/tls](https://godoc.org/crypto/tls#pkg-constants)).

```toml
[entryPoints]
  [entryPoints.https]
  address = ":443"
    [entryPoints.https.tls]
    minVersion = "VersionTLS12"
    cipherSuites = [
      "TLS_ECDHE_RSA_WITH_AES_128_GCM_SHA256",
      "TLS_RSA_WITH_AES_256_GCM_SHA384"
    ]
      [[entryPoints.https.tls.certificates]]
      certFile = "integration/fixtures/https/snitest.com.cert"
      keyFile = "integration/fixtures/https/snitest.com.key"
      [[entryPoints.https.tls.certificates]]
      certFile = "integration/fixtures/https/snitest.org.cert"
      keyFile = "integration/fixtures/https/snitest.org.key"
```

## Strict SNI Checking

To enable strict SNI checking, so that connections cannot be made if a matching certificate does not exist.

```toml
[entryPoints]
  [entryPoints.https]
  address = ":443"
    [entryPoints.https.tls]
    sniStrict = true
      [[entryPoints.https.tls.certificates]]
      certFile = "integration/fixtures/https/snitest.com.cert"
      keyFile = "integration/fixtures/https/snitest.com.key"
```

## Default Certificate

To enable a default certificate to serve, so that connections without SNI or without a matching domain will be served this certificate.

```toml
[entryPoints]
  [entryPoints.https]
  address = ":443"
    [entryPoints.https.tls]
    [entryPoints.https.tls.defaultCertificate]
      certFile = "integration/fixtures/https/snitest.com.cert"
      keyFile = "integration/fixtures/https/snitest.com.key"
```

!!! note
    There can only be one `defaultCertificate` set per entrypoint.
    Use a single set of square brackets `[ ]`, instead of the two needed for normal certificates.
    If no default certificate is provided, a self-signed certificate will be generated by Traefik, and used instead.

## Compression

To enable compression support using gzip format.

```toml
[entryPoints]
  [entryPoints.http]
  address = ":80"
  [entryPoints.http.compress]
```

Responses are compressed when:

* The response body is larger than `512` bytes
* And the `Accept-Encoding` request header contains `gzip`
* And the response is not already compressed, i.e. the `Content-Encoding` response header is not already set.

## White Listing

To enable IP white listing at the entry point level.

```toml
[entryPoints]
  [entryPoints.http]
    address = ":80"

    [entryPoints.http.whiteList]
      sourceRange = ["127.0.0.1/32", "192.168.1.7"]
      # useXForwardedFor = true
```

## ProxyProtocol

To enable [ProxyProtocol](https://www.haproxy.org/download/1.8/doc/proxy-protocol.txt) support.
Only IPs in `trustedIPs` will lead to remote client address replacement: you should declare your load-balancer IP or CIDR range here (in testing environment, you can trust everyone using `insecure = true`).

!!! danger
    When queuing Træfik behind another load-balancer, be sure to carefully configure Proxy Protocol on both sides.
    Otherwise, it could introduce a security risk in your system by forging requests.

```toml
[entryPoints]
  [entryPoints.http]
    address = ":80"

    # Enable ProxyProtocol
    [entryPoints.http.proxyProtocol]
      # List of trusted IPs
      #
      # Required
      # Default: []
      #
      trustedIPs = ["127.0.0.1/32", "192.168.1.7"]

      # Insecure mode FOR TESTING ENVIRONNEMENT ONLY
      #
      # Optional
      # Default: false
      #
      # insecure = true
```

## Remove Headers

Remove custom headers from the response.

```toml
[entryPoints]
  [entryPoints.http]
    address = ":80"
    removeHeaders = ["X-Custom-Header", "X-Custom-Header-2"]
```

## Forwarded Header

Only IPs in `trustedIPs` will be authorized to trust the client forwarded headers (`X-Forwarded-*`).

```toml
[entryPoints]
  [entryPoints.http]
    address = ":80"

    # Enable Forwarded Headers
    [entryPoints.http.forwardedHeaders]
      # List of trusted IPs
      #
      # Required
      # Default: []
      #
      trustedIPs = ["127.0.0.1/32", "192.168.1.7"]
```<|MERGE_RESOLUTION|>--- conflicted
+++ resolved
@@ -13,13 +13,8 @@
 [entryPoints]
   [entryPoints.http]
     address = ":80"
-<<<<<<< HEAD
-    compress = true
     removeHeaders = ["X-Custom-Header", "X-Custom-Header-2"]
-=======
     [entryPoints.http.compress]
-
->>>>>>> 1ec4e037
     [entryPoints.http.whitelist]
       sourceRange = ["10.42.0.0/16", "152.89.1.33/32", "afed:be44::/16"]
       useXForwardedFor = true
