package auth

import (
	"io/ioutil"
	"net"
	"net/http"
	"strings"

	"github.com/containous/traefik/log"
	"github.com/containous/traefik/middlewares/tracing"
	"github.com/containous/traefik/types"
	"github.com/vulcand/oxy/forward"
	"github.com/vulcand/oxy/utils"
)

const (
	xForwardedURI    = "X-Forwarded-Uri"
	xForwardedMethod = "X-Forwarded-Method"
)

// Forward the authentication to a external server
func Forward(config *types.Forward, w http.ResponseWriter, r *http.Request, next http.HandlerFunc) {
	// Ensure our request client does not follow redirects
	httpClient := http.Client{
		CheckRedirect: func(r *http.Request, via []*http.Request) error {
			return http.ErrUseLastResponse
		},
	}

	if config.TLS != nil {
		tlsConfig, err := config.TLS.CreateTLSConfig()
		if err != nil {
			tracing.SetErrorAndDebugLog(r, "Unable to configure TLS to call %s. Cause %s", config.Address, err)
			w.WriteHeader(http.StatusInternalServerError)
			return
		}

		httpClient.Transport = &http.Transport{
			TLSClientConfig: tlsConfig,
		}
	}

	forwardReq, err := http.NewRequest(http.MethodGet, config.Address, nil)
	tracing.LogRequest(tracing.GetSpan(r), forwardReq)
	if err != nil {
		tracing.SetErrorAndDebugLog(r, "Error calling %s. Cause %s", config.Address, err)
		w.WriteHeader(http.StatusInternalServerError)
		return
	}

	writeHeader(r, forwardReq, config.TrustForwardHeader)

	tracing.InjectRequestHeaders(forwardReq)

	forwardResponse, forwardErr := httpClient.Do(forwardReq)
	if forwardErr != nil {
		tracing.SetErrorAndDebugLog(r, "Error calling %s. Cause: %s", config.Address, forwardErr)
		w.WriteHeader(http.StatusInternalServerError)
		return
	}

	body, readError := ioutil.ReadAll(forwardResponse.Body)
	if readError != nil {
		tracing.SetErrorAndDebugLog(r, "Error reading body %s. Cause: %s", config.Address, readError)
		w.WriteHeader(http.StatusInternalServerError)
		return
	}
	defer forwardResponse.Body.Close()

	// Pass the forward response's body and selected header if it
	// returned a 200 response.
	if forwardResponse.StatusCode == http.StatusOK {
		r.Header.Set("X-Request-Context", forwardResponse.Header.Get("X-Request-Context"))
		r.Header.Set("X-User-Context", forwardResponse.Header.Get("X-User-Context"))
	}
	// Pass the forward response's body and selected headers if it
	// didn't return a response within the range of [200, 300).
	if forwardResponse.StatusCode < http.StatusOK || forwardResponse.StatusCode >= http.StatusMultipleChoices {
		log.Debugf("Remote error %s. StatusCode: %d", config.Address, forwardResponse.StatusCode)

		utils.CopyHeaders(w.Header(), forwardResponse.Header)

		// Grab the location header, if any.
		redirectURL, err := forwardResponse.Location()

		if err != nil {
			if err != http.ErrNoLocation {
				tracing.SetErrorAndDebugLog(r, "Error reading response location header %s. Cause: %s", config.Address, err)
				w.WriteHeader(http.StatusInternalServerError)
				return
			}
		} else if redirectURL.String() != "" {
			// Set the location in our response if one was sent back.
			w.Header().Set("Location", redirectURL.String())
		}

		tracing.LogResponseCode(tracing.GetSpan(r), forwardResponse.StatusCode)
		w.WriteHeader(forwardResponse.StatusCode)
		w.Write(body)
		return
	}

<<<<<<< HEAD
	for _, header := range config.AuthResponseHeaders {
		r.Header.Set(header.As, forwardResponse.Header.Get(header.Name))
=======
	for _, headerName := range config.AuthResponseHeaders {
		r.Header.Set(headerName, forwardResponse.Header.Get(headerName))
>>>>>>> bf73127e
	}

	r.RequestURI = r.URL.RequestURI()
	next(w, r)
}

func writeHeader(req *http.Request, forwardReq *http.Request, trustForwardHeader bool) {
	utils.CopyHeaders(forwardReq.Header, req.Header)

	if clientIP, _, err := net.SplitHostPort(req.RemoteAddr); err == nil {
		if trustForwardHeader {
			if prior, ok := req.Header[forward.XForwardedFor]; ok {
				clientIP = strings.Join(prior, ", ") + ", " + clientIP
			}
		}
		forwardReq.Header.Set(forward.XForwardedFor, clientIP)
	}

	if xMethod := req.Header.Get(xForwardedMethod); xMethod != "" && trustForwardHeader {
		forwardReq.Header.Set(xForwardedMethod, xMethod)
	} else if req.Method != "" {
		forwardReq.Header.Set(xForwardedMethod, req.Method)
	} else {
		forwardReq.Header.Del(xForwardedMethod)
	}

	if xfp := req.Header.Get(forward.XForwardedProto); xfp != "" && trustForwardHeader {
		forwardReq.Header.Set(forward.XForwardedProto, xfp)
	} else if req.TLS != nil {
		forwardReq.Header.Set(forward.XForwardedProto, "https")
	} else {
		forwardReq.Header.Set(forward.XForwardedProto, "http")
	}

	if xfp := req.Header.Get(forward.XForwardedPort); xfp != "" && trustForwardHeader {
		forwardReq.Header.Set(forward.XForwardedPort, xfp)
	}

	if xfh := req.Header.Get(forward.XForwardedHost); xfh != "" && trustForwardHeader {
		forwardReq.Header.Set(forward.XForwardedHost, xfh)
	} else if req.Host != "" {
		forwardReq.Header.Set(forward.XForwardedHost, req.Host)
	} else {
		forwardReq.Header.Del(forward.XForwardedHost)
	}

	if xfURI := req.Header.Get(xForwardedURI); xfURI != "" && trustForwardHeader {
		forwardReq.Header.Set(xForwardedURI, xfURI)
	} else if req.URL.RequestURI() != "" {
		forwardReq.Header.Set(xForwardedURI, req.URL.RequestURI())
	} else {
		forwardReq.Header.Del(xForwardedURI)
	}
}<|MERGE_RESOLUTION|>--- conflicted
+++ resolved
@@ -67,12 +67,6 @@
 	}
 	defer forwardResponse.Body.Close()
 
-	// Pass the forward response's body and selected header if it
-	// returned a 200 response.
-	if forwardResponse.StatusCode == http.StatusOK {
-		r.Header.Set("X-Request-Context", forwardResponse.Header.Get("X-Request-Context"))
-		r.Header.Set("X-User-Context", forwardResponse.Header.Get("X-User-Context"))
-	}
 	// Pass the forward response's body and selected headers if it
 	// didn't return a response within the range of [200, 300).
 	if forwardResponse.StatusCode < http.StatusOK || forwardResponse.StatusCode >= http.StatusMultipleChoices {
@@ -100,13 +94,8 @@
 		return
 	}
 
-<<<<<<< HEAD
-	for _, header := range config.AuthResponseHeaders {
-		r.Header.Set(header.As, forwardResponse.Header.Get(header.Name))
-=======
 	for _, headerName := range config.AuthResponseHeaders {
 		r.Header.Set(headerName, forwardResponse.Header.Get(headerName))
->>>>>>> bf73127e
 	}
 
 	r.RequestURI = r.URL.RequestURI()
