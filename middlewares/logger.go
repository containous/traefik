package middlewares

import (
	"bufio"
	"fmt"
	"io"
	"net"
	"net/http"
	"os"
	"strconv"
	"strings"
	"sync/atomic"
	"time"

<<<<<<< HEAD
	"github.com/containous/traefik/middlewares/common"
=======
	"github.com/containous/traefik/log"
	"github.com/containous/traefik/middlewares/accesslog"
>>>>>>> 5a8215a1
	"github.com/streamrail/concurrent-map"
)

const (
	loggerReqidHeader = "X-Traefik-Reqid"
)

/*
Logger writes each request and its response to the access log.
It gets some information from the logInfoResponseWriter set up by previous middleware.
*/
type Logger struct {
	common.BasicMiddleware
	file *os.File
}

var _ common.Middleware = &Logger{}

// Logging handler to log frontend name, backend name, and elapsed time
type frontendBackendLoggingHandler struct {
	reqid   string
	writer  io.Writer
	handler http.Handler
}

var (
	reqidCounter        uint64       // Request ID
	infoRwMap           = cmap.New() // Map of reqid to response writer
	backend2FrontendMap *map[string]string
)

// logInfoResponseWriter is a wrapper of type http.ResponseWriter
// that tracks frontend and backend names and request status and size
type logInfoResponseWriter struct {
	rw       http.ResponseWriter
	backend  string
	frontend string
	status   int
	size     int
}

// NewLogger returns a new Logger instance.
func NewLogger(file *os.File, next http.Handler) common.Middleware {
	return &Logger{BasicMiddleware: common.NewMiddleware(next), file: file}
}

// SetBackend2FrontendMap is called by server.go to set up frontend translation
func SetBackend2FrontendMap(newMap *map[string]string) {
	backend2FrontendMap = newMap
}

func (l *Logger) ServeHTTP(rw http.ResponseWriter, r *http.Request) {
	if l.file == nil {
		l.Next().ServeHTTP(rw, r)
	} else {
		reqid := strconv.FormatUint(atomic.AddUint64(&reqidCounter, 1), 10)
		r.Header[loggerReqidHeader] = []string{reqid}
		defer deleteReqid(r, reqid)
		frontendBackendLoggingHandler{reqid, l.file, l.Next()}.ServeHTTP(rw, r)
	}
}

// Delete a reqid from the map and the request's headers
func deleteReqid(r *http.Request, reqid string) {
	infoRwMap.Remove(reqid)
	delete(r.Header, loggerReqidHeader)
}

// Save the backend name for the Logger
func saveBackendNameForLogger(r *http.Request, backendName string) {
	if reqidHdr := r.Header[loggerReqidHeader]; len(reqidHdr) == 1 {
		reqid := reqidHdr[0]
		if infoRw, ok := infoRwMap.Get(reqid); ok {
			infoRw.(*logInfoResponseWriter).SetBackend(backendName)
			infoRw.(*logInfoResponseWriter).SetFrontend((*backend2FrontendMap)[backendName])
		}
	}
}

// Close closes the Logger (i.e. the file).
func (l *Logger) Close() {
	if l.file != nil {
		l.file.Close()
	}
}

// Logging handler to log frontend name, backend name, and elapsed time
func (fblh frontendBackendLoggingHandler) ServeHTTP(rw http.ResponseWriter, req *http.Request) {
	startTime := time.Now()
	infoRw := &logInfoResponseWriter{rw: rw}
	infoRwMap.Set(fblh.reqid, infoRw)
	fblh.handler.ServeHTTP(infoRw, req)

	username := "-"
	url := *req.URL
	if url.User != nil {
		if name := url.User.Username(); name != "" {
			username = name
		}
	}

	host, _, err := net.SplitHostPort(req.RemoteAddr)
	if err != nil {
		host = req.RemoteAddr
	}

	ts := startTime.Format("02/Jan/2006:15:04:05 -0700")
	method := req.Method
	uri := url.RequestURI()
	if qmIndex := strings.Index(uri, "?"); qmIndex > 0 {
		uri = uri[0:qmIndex]
	}
	proto := req.Proto
	referer := req.Referer()
	agent := req.UserAgent()

	logTable := accesslog.GetLogDataTable(req)
	frontend := logTable.Core[accesslog.FrontendName]
	backend := logTable.Core[accesslog.BackendURL]
	status := infoRw.GetStatus()
	size := infoRw.GetSize()

	elapsed := time.Now().UTC().Sub(startTime.UTC())
	elapsedMillis := elapsed.Nanoseconds() / 1000000
	fmt.Fprintf(fblh.writer, `%s - %s [%s] "%s %s %s" %d %d "%s" "%s" %s "%s" "%s" %dms%s`,
		host, username, ts, method, uri, proto, status, size, referer, agent, fblh.reqid, frontend, backend, elapsedMillis, "\n")

}

func (lirw *logInfoResponseWriter) Header() http.Header {
	return lirw.rw.Header()
}

func (lirw *logInfoResponseWriter) Write(b []byte) (int, error) {
	if lirw.status == 0 {
		lirw.status = http.StatusOK
	}
	size, err := lirw.rw.Write(b)
	lirw.size += size
	return size, err
}

func (lirw *logInfoResponseWriter) WriteHeader(s int) {
	lirw.rw.WriteHeader(s)
	lirw.status = s
}

func (lirw *logInfoResponseWriter) Flush() {
	f, ok := lirw.rw.(http.Flusher)
	if ok {
		f.Flush()
	}
}

func (lirw *logInfoResponseWriter) Hijack() (net.Conn, *bufio.ReadWriter, error) {
	return lirw.rw.(http.Hijacker).Hijack()
}

func (lirw *logInfoResponseWriter) GetStatus() int {
	return lirw.status
}

func (lirw *logInfoResponseWriter) GetSize() int {
	return lirw.size
}

func (lirw *logInfoResponseWriter) GetBackend() string {
	return lirw.backend
}

func (lirw *logInfoResponseWriter) GetFrontend() string {
	return lirw.frontend
}

func (lirw *logInfoResponseWriter) SetBackend(backend string) {
	lirw.backend = backend
}

func (lirw *logInfoResponseWriter) SetFrontend(frontend string) {
	lirw.frontend = frontend
}<|MERGE_RESOLUTION|>--- conflicted
+++ resolved
@@ -12,12 +12,8 @@
 	"sync/atomic"
 	"time"
 
-<<<<<<< HEAD
 	"github.com/containous/traefik/middlewares/common"
-=======
-	"github.com/containous/traefik/log"
 	"github.com/containous/traefik/middlewares/accesslog"
->>>>>>> 5a8215a1
 	"github.com/streamrail/concurrent-map"
 )
 
@@ -102,6 +98,13 @@
 	if l.file != nil {
 		l.file.Close()
 	}
+
+	next := l.Next()
+	if next != nil {
+		if c, ok := next.(common.Middleware); ok {
+			c.Close()
+		}
+	}
 }
 
 // Logging handler to log frontend name, backend name, and elapsed time
